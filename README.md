# angr Management

This is the GUI for angr.
Launch it and analyze some binaries!

Some screenshots:

[![Disassembly](https://github.com/angr/angr-management/blob/master/screenshots/disassembly.png)](https://github.com/angr/angr-management/blob/master/screenshots/disassembly.png)
[![Decompilation](https://github.com/angr/angr-management/blob/master/screenshots/decompilation.png)](https://github.com/angr/angr-management/blob/master/screenshots/decompilation.png)

## Installation

### Portable, pre-built executable

The easiest way to run angr-management is by grabbing a bundled release here: https://github.com/angr/angr-management/releases

This binary, built with pyinstaller, can be placed and executed anywhere.

### From PyPI

To install angr-management, use pip:

```
pip install angr-management
```

The version on PyPI may not be up-to-date.
Please consider having a development install if you plan to use latest features/fixes in angr Management.

### Development Install

- Check out the Git repo:

```
git clone git@github.com:angr/angr-management.git
```

- Install angr Management

```
cd angr-management
pip install -e .
```

## Usage

### How to run

To run angr-management:

```
python -m angrmanagement
```

Or if you have a development install:

```
python start.py
```

<<<<<<< HEAD
### Shortcuts
- Load a new binary: ```Ctrl + O```
- Save angr database... : ```Ctrl+S```
- Save angr database as... : ```Ctrl+Shift+S```
- Decompile: ```F5```
- Documentation: ```Alt + H```

- Next Tab: Ctrl+Tab
- Previous Tab: Ctrl+Shift+Tab
- Split / Unsplit View: Ctrl+D
=======
## Plugins

Plugins may be installed by placing a subdirectory under `plugins`. The directory must contain an `__init__.py` like that in `TestPlugin`:
```
from .test_plugin import TestPlugin
PLUGIN_CLS_NAME = TestPlugin.__name__
```

This also allows you to import a plugin class from another package entirely. The plugin itself should inherit from `BasePlugin`. Callbacks and events are a work in progress, so the API is subject to change. See `TestPlugin` for an example of a multithreaded plugin sample.
>>>>>>> e6cfa243

## Issues

### 'module' object has noattribute 'MIPS_GRP_CALL'

Your capstone install does not support functionality that angr-management uses.

To install a version that does (in your angr virtualenv):
```
workon angr
git clone https://github.com/angr/capstone
cd capstone
git checkout next
./make.sh
PACKAGES_PATH=$(python -c "from distutils.sysconfig import get_python_lib; print(get_python_lib())")
mkdir -p $PACKAGES_PATH/capstone
cp libcapstone.so.4 $PACKAGES_PATH/capstone/libcapstone.so
cd bindings/python
pip uninstall capstone  # if already installed
python setup.py install
```
<|MERGE_RESOLUTION|>--- conflicted
+++ resolved
@@ -58,18 +58,18 @@
 python start.py
 ```
 
-<<<<<<< HEAD
 ### Shortcuts
 - Load a new binary: ```Ctrl + O```
-- Save angr database... : ```Ctrl+S```
-- Save angr database as... : ```Ctrl+Shift+S```
+- Load a new Docker Imaeg ```CTRL + SHIFT + O```
+- Save angr database... : ```Ctrl + S```
+- Save angr database as... : ```Ctrl + Shift + S```
 - Decompile: ```F5```
 - Documentation: ```Alt + H```
 
-- Next Tab: Ctrl+Tab
-- Previous Tab: Ctrl+Shift+Tab
-- Split / Unsplit View: Ctrl+D
-=======
+- Next Tab: ```Ctrl + Tab```
+- Previous Tab: ```Ctrl + Shift + Tab```
+- Split / Unsplit View: ```Ctrl+D```
+
 ## Plugins
 
 Plugins may be installed by placing a subdirectory under `plugins`. The directory must contain an `__init__.py` like that in `TestPlugin`:
@@ -79,7 +79,6 @@
 ```
 
 This also allows you to import a plugin class from another package entirely. The plugin itself should inherit from `BasePlugin`. Callbacks and events are a work in progress, so the API is subject to change. See `TestPlugin` for an example of a multithreaded plugin sample.
->>>>>>> e6cfa243
 
 ## Issues
 
