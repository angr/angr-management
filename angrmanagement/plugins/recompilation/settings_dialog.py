from PySide6.QtWidgets import (
    QDialog,
    QVBoxLayout,
    QGroupBox,
    QRadioButton,
    QPushButton,
    QHBoxLayout,
    QCheckBox,
    QGridLayout,
    QLineEdit,
    QLabel,
)
from PySide6.QtGui import QColor

from .function_diff import LinearFunctionDiff, BFSFunctionDiff


class SettingsDialog(QDialog):
    """
    A settings dialog for the Precise Diff plugin
    """
    def __init__(self, diff_plugin, parent=None):
        super().__init__(parent)
        self.setWindowTitle("Precise Diff Settings")
        self.diff_plugin = diff_plugin

        self._main_layout = QVBoxLayout()
        self._init_widgets()
        self.setLayout(self._main_layout)
        self.updates = False
        self.show()

    def _init_widgets(self):
        upper_layout = QVBoxLayout()

        #
        # Algorithm Choices
        #

        algo_group = QGroupBox(self)
        algo_group.setTitle("Precise Diffing Algorithm")
        algo_group_layout = QVBoxLayout()
        self._bfs_diff_btn = QRadioButton("Graph Breadth First Search")
        self._bfs_diff_btn.setToolTip(
            """
            Diffs two functions by traversing the graph in a BFS manner.
            Blocks that don't exist, or are out of order, in the new graph will be marked
            as ADDed instructions.
            """
        )
        self._linear_diff_btn = QRadioButton("Address Linear")
        self._linear_diff_btn.setToolTip(
            """
            Diffs two functions by linearly traversing the assembly of the original
            and checking for the same index in the new binary.
            """
        )

        if self.diff_plugin.diff_algo_class == BFSFunctionDiff:
            self._bfs_diff_btn.setChecked(True)
            self._linear_diff_btn.setChecked(False)
        elif self.diff_plugin.diff_algo_class == LinearFunctionDiff:
            self._bfs_diff_btn.setChecked(False)
            self._linear_diff_btn.setChecked(True)

        algo_group_layout.addWidget(self._bfs_diff_btn)
        algo_group_layout.addWidget(self._linear_diff_btn)
        algo_group.setLayout(algo_group_layout)

        upper_layout.addWidget(algo_group)

        #
        # Instruction
        #

        ins_group = QGroupBox(self)
        ins_group.setTitle("Instruction Diffing Options")
        ins_layout = QVBoxLayout()
        self._prefer_symbols = QCheckBox("Prioritize Symbols", self)
        self._prefer_symbols.setToolTip(
            """
            Some instructions that use symbols, such as moves from global vars, may show different addresses
            in the new binary. With this option enabled, two instructions are marked as the same if at least
            the symbol name lines up.
            """
        )
        self._prefer_symbols.setChecked(self.diff_plugin.prefer_symbols)
        self._prefer_strings = QCheckBox("Prioritize Strings", self)
        self._prefer_strings.setToolTip(
            """
            Some instructions that use strings, such as moves from memory, may show different addresses
            in the new binary. With this option enabled, two instructions that move an address that point to the
            same string are marked as the same.
            """
        )
        self._prefer_strings.setChecked(self.diff_plugin.resolve_strings)
        ins_layout.addWidget(self._prefer_symbols)
        ins_layout.addWidget(self._prefer_strings)
        ins_group.setLayout(ins_layout)

        upper_layout.addWidget(ins_group)

        #
        # GUI Settings
        #

        gui_group = QGroupBox(self)
        gui_group.setTitle("GUI Options")
        gui_layout = QGridLayout()

        change_label = QLabel("Diff Change Color", self)
        change_label.setToolTip("The color shown when two instructions differ in some sub-change (like ops)")
        change_label.setStyleSheet(f"background-color: #{self.diff_plugin.chg_color.rgba() & 0xffffff:x}")
        self._change_color = QLineEdit()
        self._change_color.setText(hex(self.diff_plugin.chg_color.rgb()))
        gui_layout.addWidget(change_label, 0, 0)
        gui_layout.addWidget(self._change_color, 0, 1)

        add_label = QLabel("Diff Add Color", self)
        add_label.setToolTip("The color shown when an instruction can't be matched so it's assumed to be new")
        add_label.setStyleSheet(f"background-color: #{self.diff_plugin.add_color.rgba() & 0xffffff:x}")
        self._add_color = QLineEdit()
        self._add_color.setText(hex(self.diff_plugin.add_color.rgb()))
        gui_layout.addWidget(add_label, 1, 0)
        gui_layout.addWidget(self._add_color, 1, 1)

        del_label = QLabel("Diff Delete Color", self)
        del_label.setToolTip(
            "The color shown in the original binary where an instruction was removed (disabled for now)"
        )
        del_label.setStyleSheet(f"background-color: #{self.diff_plugin.del_color.rgba() & 0xffffff:x}")
        self._del_color = QLineEdit()
        self._del_color.setText(hex(self.diff_plugin.del_color.rgb()))
        gui_layout.addWidget(del_label, 2, 0)
        gui_layout.addWidget(self._del_color, 2, 1)
        gui_group.setLayout(gui_layout)

        upper_layout.addWidget(gui_group)

        #
        # Ok and Cancel Buttons
        #

        self._ok_button = QPushButton(self)
        self._ok_button.setText("OK")
        self._ok_button.setDefault(True)
        self._ok_button.clicked.connect(self._on_ok_clicked)

        cancel_button = QPushButton(self)
        cancel_button.setText("Cancel")
        cancel_button.clicked.connect(self._on_cancel_clicked)

        buttons_layout = QHBoxLayout()
        buttons_layout.addWidget(self._ok_button)
        buttons_layout.addWidget(cancel_button)

        # main layout
        self._main_layout.addLayout(upper_layout)
        self._main_layout.addLayout(buttons_layout)

    def _on_ok_clicked(self):
        # algorithms
        if self._bfs_diff_btn.isChecked():
            self.diff_plugin.diff_algo_class = BFSFunctionDiff
        else:
            self.diff_plugin.diff_algo_class = LinearFunctionDiff

        # instruction options
        self.diff_plugin.prefer_symbols = self._prefer_symbols.isChecked()
        self.diff_plugin.resolve_strings = self._prefer_strings.isChecked()

        # colors
        try:
            self.diff_plugin.add_color = QColor(int(self._add_color.text(), 16))
            self.diff_plugin.chg_color = QColor(int(self._change_color.text(), 16))
            self.diff_plugin.del_color = QColor(int(self._del_color.text(), 16))
        except ValueError:
            pass

<<<<<<< HEAD
=======
        # self.diff_plugin.syncronize_with_original_disassembly_view()
>>>>>>> 76c0b398
        self.updates = True
        self.close()

    def _on_cancel_clicked(self):
        self.close()<|MERGE_RESOLUTION|>--- conflicted
+++ resolved
@@ -177,10 +177,6 @@
         except ValueError:
             pass
 
-<<<<<<< HEAD
-=======
-        # self.diff_plugin.syncronize_with_original_disassembly_view()
->>>>>>> 76c0b398
         self.updates = True
         self.close()
 
