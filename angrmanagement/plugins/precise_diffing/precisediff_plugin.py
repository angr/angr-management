--- conflicted
+++ resolved
@@ -3,11 +3,8 @@
 import difflib
 import hashlib
 import logging
-<<<<<<< HEAD
 import os
-=======
 import re
->>>>>>> 74361572
 from pathlib import Path
 from typing import TYPE_CHECKING
 
