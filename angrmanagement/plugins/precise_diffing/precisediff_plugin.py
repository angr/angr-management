--- conflicted
+++ resolved
@@ -205,16 +205,11 @@
             #     color = self.decomp_chg_color
 
             if view is not None and idx > -1:
-<<<<<<< HEAD
                 self.color_lines(view, idx, len(real_line), color)
             prev_line = line
 
-=======
-                self.color_lines(view, idx - 1, len(real_line), color)
-            prev_line = line
 
         # import ipdb; ipdb.set_trace()
->>>>>>> 39629403
 
     @staticmethod
     def color_lines(view: CodeView, start: int, length: int, color: QColor):
@@ -318,15 +313,8 @@
         self._old_disass_keypress(event)
         if event.key() == Qt.Key_Tab:
             self.current_revised_view.keyPressEvent(event)
-<<<<<<< HEAD
             self.color_pseudocode_diff(self.workspace._get_or_create_view("pseudocode", CodeView),
                                        self.current_revised_code)
-=======
-            # import ipdb; ipdb.set_trace()
-            self.color_pseudocode_diff(
-                self.workspace._get_or_create_view("pseudocode", CodeView), self.current_revised_code
-            )
->>>>>>> 39629403
 
     def stub_code_keypress(self, event):
         if event.key() == Qt.Key_Tab:
