import functools
from typing import Optional, List, Type, Union, TYPE_CHECKING
import logging
import os

from PySide2.QtGui import QColor

from ..config import config_path
from ..config.config_manager import ENTRIES
from ..ui.menus.menu import MenuEntry, MenuSeparator
from ..ui.toolbars.toolbar import ToolbarAction
from ..daemon.url_handler import register_url_action, UrlActionBinaryAware
from ..daemon.client import DaemonClient
from ..ui.widgets.qblock import QBlock
from ..config import Conf, save_config
from . import load_plugins_from_dir
from .base_plugin import BasePlugin

if TYPE_CHECKING:
    from ..ui.workspace import Workspace


l = logging.getLogger(__name__)

# The plugin manager can be initialized in two modes:
# - UI mode, where workspace is not None
# - headless mode, where workspace is None, and any plugin that requires workspace will not be initialized
#
# Plugins can be in two states:
# - Loaded, but inactive. In this, the class is present in .loaded_plugins but there is nothing in .active_plugins
# - Activated. In this, there is an instance of the class in .active_plugins
#
# ...so this class has functions to transition plugins into and between these states.
#
# The actual process of excavating a process from the filesystem into a python class ("loading") needs to be dealt
# with before anything touches this class. There are functions to do that in the plugins package but they need to be
# tied to the user's settings related to loading paths and activation. Presently this is split between MainWindow (the
# first-boot autoload part) and the LoadPlugins dialog (the extra loading and tweaking activation)

class PluginManager:
    def __init__(self, workspace: Optional['Workspace']):
        self.workspace = workspace
        # should one or both of these be ObjectContainers? I think no since we should be synchronizing on models, not
        # views/controllers. not super clear... that's not a hard and fast rule
        self.loaded_plugins = []  # type: List[Type[BasePlugin]]
        self.active_plugins = []  # type: List[BasePlugin]

    def discover_and_initialize_plugins(self):
        os.environ['AM_BUILTIN_PLUGINS'] = os.path.dirname(__file__)
        enabled_plugins = [ plugin_.strip() for plugin_ in Conf.enabled_plugins.split(',') if plugin_.strip() ]
        for search_dir in Conf.plugin_search_path.split(':'):
            search_dir = os.path.expanduser(search_dir)
            search_dir = os.path.expandvars(search_dir)
            for plugin_or_exception in load_plugins_from_dir(search_dir):
                if isinstance(plugin_or_exception, Exception):
                    l.warning("Exception occurred during plugin loading: %s", plugin_or_exception)
                else:
                    plugin_or_exception: Type[BasePlugin]
                    plugin_conf_key = "plugin_%s_enabled" % plugin_or_exception.__name__

                    # see if we can't load this plugin because headless mode
                    if self.workspace is None and plugin_or_exception.REQUIRE_WORKSPACE:
                        # still note that we can use the url handlers
                        for action in plugin_or_exception.URL_ACTIONS:
                            register_url_action(action, UrlActionBinaryAware)
                    # see if the plugin is enabled or not
                    elif any(plugin in repr(plugin_or_exception) for plugin in enabled_plugins) and \
                            not (hasattr(Conf, plugin_conf_key) and getattr(Conf, plugin_conf_key) is False):
                        self.activate_plugin(plugin_or_exception)
                    else:
                        plugin_or_exception: Type[BasePlugin]
                        if (plugin_or_exception.REQUIRE_WORKSPACE and self.workspace is not None) \
                                or not plugin_or_exception.REQUIRE_WORKSPACE:
                            self.load_plugin(plugin_or_exception)
                            l.info("Blacklisted plugin %s", plugin_or_exception.get_display_name())

    def load_plugin(self, plugin_cls: Type[BasePlugin]):
        if plugin_cls in self.loaded_plugins:
            return
        if type(plugin_cls) is not type or not issubclass(plugin_cls, BasePlugin):
            raise TypeError("Cannot load a plugin which is not a BasePlugin subclass")
        if hasattr(plugin_cls, '_%s__i_hold_this_abstraction_token' % plugin_cls.__name__):
            raise TypeError("Cannot load an abstract plugin")
        if plugin_cls.REQUIRE_WORKSPACE and self.workspace is None:
            raise RuntimeError("Cannot load plugin %s in headless mode.")
        self.loaded_plugins.append(plugin_cls)

    def activate_plugin(self, plugin_cls: Type[BasePlugin]):
        self.load_plugin(plugin_cls)  # just to be sure, also perform the sanity checks
        if self.get_plugin_instance(plugin_cls) is not None:
            return

        try:
            plugin = plugin_cls(self.workspace)
            self.active_plugins.append(plugin)
            plugin.__cached_status_bar_widgets = []
            plugin.__cached_toolbar_actions = []  # a hack, lol. really this could be a mapping on PluginManager but idc
            plugin.__cached_menu_actions = []  # as above

            if self.workspace is not None:
                self._register_status_bar_widgets(plugin)
                self._register_toolbar_actions(plugin_cls, plugin)
                self._register_menu_buttons(plugin_cls, plugin)

                for dview in self.workspace.view_manager.views_by_category['disassembly']:
                    plugin.instrument_disassembly_view(dview)
                for cview in self.workspace.view_manager.views_by_category['pseudocode']:
                    plugin.instrument_code_view(cview)

                self._register_url_actions(plugin_cls, plugin)
                self._register_configuration_entries(plugin_cls)

            for action in plugin_cls.URL_ACTIONS:
                register_url_action(action, UrlActionBinaryAware)

        except Exception: #pylint: disable=broad-except
            l.warning("Plugin %s failed to activate:", plugin_cls.get_display_name(),
                      exc_info=True)
        else:
            l.info("Activated plugin %s", plugin_cls.get_display_name())

    def save_enabled_plugins_to_config(self):
        # pylint: disable=assigning-non-slot
        Conf.enabled_plugins = ','.join(p.__class__.__name__ for p in self.active_plugins)
        save_config()

    def _register_status_bar_widgets(self, plugin: BasePlugin) -> None:
        gen = plugin.status_bar_permanent_widgets()
        if gen is not None:
            for widget in gen:
                self.workspace.main_window.statusBar().addPermanentWidget(widget)
                widget.show()
            plugin.__cached_status_bar_widgets.append(widget)

    def _register_toolbar_actions(self, plugin_cls: Type[BasePlugin], plugin: BasePlugin) -> None:
        for idx, (icon, tooltip) in enumerate(plugin_cls.TOOLBAR_BUTTONS):
            action = ToolbarAction(icon, 'plugin %s toolbar %d' % (plugin_cls, idx), tooltip,
                                   functools.partial(self._dispatch_single, plugin, BasePlugin.handle_click_toolbar,
                                                     False, idx))
            plugin.__cached_toolbar_actions.append(action)
            self.workspace._main_window._file_toolbar.add(action)

    def _register_menu_buttons(self, plugin_cls: Type[BasePlugin], plugin: BasePlugin) -> None:
        if plugin_cls.MENU_BUTTONS:
            self.workspace._main_window._plugin_menu.add(MenuSeparator())
        for idx, text in enumerate(plugin_cls.MENU_BUTTONS):
            action = MenuEntry(text,
                               functools.partial(self._dispatch_single, plugin, BasePlugin.handle_click_menu, False,
                                                 idx))
            plugin.__cached_menu_actions.append(action)
            self.workspace._main_window._plugin_menu.add(action)

    def _register_url_actions(self, plugin_cls: Type[BasePlugin], plugin: BasePlugin) -> None:
        for action in plugin_cls.URL_ACTIONS:
            DaemonClient.register_handler(action,
                                          functools.partial(self._dispatch_single,
                                                            plugin,
                                                            BasePlugin.handle_url_action,
                                                            False,
                                                            action
                                                            )
                                          )

    def _register_configuration_entries(self, plugin_cls: Type[BasePlugin]) -> None:
        new_entries_added = False
        for ent in plugin_cls.CONFIG_ENTRIES:
            if ent not in ENTRIES:
                # if a plugin is disabled and then enabled, the entry may already exist?
                ENTRIES.append(ent)
                new_entries_added = True

        if new_entries_added:
            # reload configuration manager so that it's aware of newly added entries
            Conf.load_initial_entries(reset=False)
            # reload the configuration file
            new_conf = Conf.parse_file(config_path)
            Conf._entries = new_conf._entries

    def get_plugin_instance_by_name(self, plugin_cls_name: str) -> Optional[BasePlugin]:
        instances = [plugin for plugin in self.active_plugins if plugin.__class__.__name__.split(".")[-1] == plugin_cls_name]
        if not instances:
            return None
        if len(instances) > 1:
            l.error("Somehow there is more than one instance of %s active?", plugin_cls_name)
        return instances[0]

    def get_plugin_instance(self, plugin_cls: Type[BasePlugin]) -> Optional[BasePlugin]:
        instances = [plugin for plugin in self.active_plugins if type(plugin) is plugin_cls]
        if len(instances) == 0:
            return None
        if len(instances) > 1:
            l.error("Somehow there is more than one instance of %s active?", plugin_cls.get_display_name())
        return instances[0]

    def deactivate_plugin(self, plugin: Union[BasePlugin, Type[BasePlugin]]):
        # this method should work on both instances and classes
        if type(plugin) is type:
            plugin = self.get_plugin_instance(plugin)

        if plugin not in self.active_plugins:
            return

        for widget in plugin.__cached_status_bar_widgets:
            self.workspace.main_window.statusBar().removeWidget(widget)
        for action in plugin.__cached_toolbar_actions:
            self.workspace._main_window._file_toolbar.remove(action)
        for action in plugin.__cached_menu_actions:
            self.workspace._main_window._plugin_menu.remove(action)

        try:
            plugin.teardown()

        except Exception: #pylint: disable=broad-except
            l.warning("Plugin %s errored during removal. The UI may be unstable.", plugin.get_display_name(),
                      exc_info=True)
        self.active_plugins.remove(plugin)

    #
    # Dispatchers
    #
    def _dispatch(self, func, sensitive, *args):
        for plugin in list(self.active_plugins):
            custom = getattr(plugin, func.__name__)
            if custom.__func__ is not func:
                try:
                    res = custom(*args)
                except Exception as e: #pylint: disable=broad-except
                    self._handle_error(plugin, func, sensitive, e)
                else:
                    yield res

    def _dispatch_with_plugin(self, func, sensitive, *args):
        for plugin in list(self.active_plugins):
            custom = getattr(plugin, func.__name__)
            if custom.__func__ is not func:
                try:
                    res = custom(*args)
                except Exception as e: #pylint: disable=broad-except
                    self._handle_error(plugin, func, sensitive, e)
                else:
                    yield plugin, res

    def _dispatch_single(self, plugin, func, sensitive, *args):
        custom = getattr(plugin, func.__name__)
        try:
            return custom(*args)
        except Exception as e:  #pylint: disable=broad-except
            self._handle_error(plugin, func, sensitive, e)
            return None

    def _handle_error(self, plugin, func, sensitive, exc):
        self.workspace.log("Plugin %s errored during %s" % (plugin.get_display_name(), func.__name__))
        self.workspace.log(exc)
        if sensitive:
            self.workspace.log("Deactivating %s for error during sensitive operation" % plugin.get_display_name())
            self.deactivate_plugin(plugin)

    def color_insn(self, addr, selected) -> Optional[QColor]:
        for res in self._dispatch(BasePlugin.color_insn, True, addr, selected):
            if res is not None:
                return res
        return None

    def color_block(self, addr) -> Optional[QColor]:
        for res in self._dispatch(BasePlugin.color_block, True, addr):
            if res is not None:
                return res
        return None

    def color_func(self, func) -> Optional[QColor]:
        for res in self._dispatch(BasePlugin.color_func, True, func):
            if res is not None:
                return res
        return None

    def draw_insn(self, qinsn, painter):
        for _ in self._dispatch(BasePlugin.draw_insn, True, qinsn, painter):
            pass

    def draw_block(self, qblock, painter):
        for _ in self._dispatch(BasePlugin.draw_block, True, qblock, painter):
            pass

    def instrument_disassembly_view(self, dview):
        for _ in self._dispatch(BasePlugin.instrument_disassembly_view, False, dview):
            pass

    def instrument_code_view(self, cview):
        for _ in self._dispatch(BasePlugin.instrument_code_view, False, cview):
            pass

    def handle_click_insn(self, qinsn, event):
        for res in self._dispatch(BasePlugin.handle_click_insn, False, qinsn, event):
            if res:
                return True
        return False

    def handle_click_block(self, qblock, event):
        for res in self._dispatch(BasePlugin.handle_click_block, False, qblock, event):
            if res:
                return True
        return False

    def handle_raise_view(self, view):
        for _ in self._dispatch(BasePlugin.handle_raise_view, False, view):
            pass

    def build_qblock_annotations(self, qblock: QBlock):
        for res in self._dispatch(BasePlugin.build_qblock_annotations, False, qblock):
            yield from res

    def build_context_menu_insn(self, insn):
        for res in self._dispatch(BasePlugin.build_context_menu_insn, False, insn):
            yield from res

    def build_context_menu_block(self, block):
        for res in self._dispatch(BasePlugin.build_context_menu_block, False, block):
            yield from res

    def build_context_menu_node(self, node):
        for res in self._dispatch(BasePlugin.build_context_menu_node, False, node):
            yield from res

    def build_context_menu_functions(self, funcs):
        for res in self._dispatch(BasePlugin.build_context_menu_functions, False, funcs):
            yield from res

    def get_func_column(self, idx):
        for plugin in self.active_plugins:
            if idx >= len(plugin.FUNC_COLUMNS):
                idx -= len(plugin.FUNC_COLUMNS)
            else:
                return plugin.FUNC_COLUMNS[idx]
        raise IndexError("Not enough columns")

    def count_func_columns(self):
        return sum((len(plugin.FUNC_COLUMNS) for plugin in self.active_plugins))

    def extract_func_column(self, func, idx):
        for plugin in self.active_plugins:
            if idx >= len(plugin.FUNC_COLUMNS):
                idx -= len(plugin.FUNC_COLUMNS)
            else:
                try:
                    return plugin.extract_func_column(func, idx)
                except Exception as e: #pylint: disable=broad-except
                    # this should really be a "sensitive" operation but like
                    self.workspace.log(e)
                    self.workspace.log("PLEASE FIX YOUR PLUGIN AHHHHHHHHHHHHHHHHH")
                    return 0, ''
        raise IndexError("Not enough columns")

    def step_callback(self, simgr):
        for _ in self._dispatch(BasePlugin.step_callback,True, simgr):
            pass

<<<<<<< HEAD
    def handle_stack_var_renamed(self, func, offset, old_name, new_name):
        for res in self._dispatch(BasePlugin.handle_stack_var_renamed, False, func, offset, old_name, new_name):
=======
    def decompile_callback(self, func):
        for _ in self._dispatch(BasePlugin.decompile_callback, False, func):
            pass

    def handle_variable_rename(self, func, offset: int, old_name: str, new_name: str, type_: str, size: int):
        for res in self._dispatch(BasePlugin.handle_variable_rename, False,
                                  func, offset, old_name, new_name, type_, size):
>>>>>>> 8e103b46
            if res:
                return True
        return False

    def handle_stack_var_retyped(self, func, offset, old_type, new_type):
        for res in self._dispatch(BasePlugin.handle_stack_var_retyped, False, func, offset, old_type, new_type):
            if res:
                return True
        return False

    def handle_func_arg_renamed(self, func, offset, old_name, new_name):
        for res in self._dispatch(BasePlugin.handle_func_arg_renamed, False, func, offset, old_name, new_name):
            if res:
                return True
        return False

    def handle_func_arg_retyped(self, func, offset, old_type, new_type):
        for res in self._dispatch(BasePlugin.handle_func_arg_retyped, False, func, offset, old_type, new_type):
            if res:
                return True
        return False

    def handle_global_var_renamed(self, address, old_name, new_name):
        for res in self._dispatch(BasePlugin.handle_global_var_renamed, False, address, old_name, new_name):
            if res:
                return True
        return False

    def handle_global_var_retyped(self, address, old_type, new_type):
        for res in self._dispatch(BasePlugin.handle_global_var_retyped, False, address, old_type, new_type):
            if res:
                return True
        return False

    def handle_function_renamed(self, func, old_name, new_name):
        for res in self._dispatch(BasePlugin.handle_function_renamed, False, func, old_name, new_name):
            if res:
                return True
        return False

    def handle_function_retyped(self, func, old_type, new_type):
        for res in self._dispatch(BasePlugin.handle_global_var_retyped, False, func, old_type, new_type):
            if res:
                return True
        return False

    def handle_comment_changed(self, address, old_cmt, new_cmt, created: bool, decomp: bool):
        for res in self._dispatch(BasePlugin.handle_comment_changed, False, address, old_cmt, new_cmt, created, decomp):
            if res:
                return True
        return False

    def handle_struct_changed(self, old_struct, new_struct):
        for res in self._dispatch(BasePlugin.handle_struct_changed, False, old_struct, new_struct):
            if res:
                return True
        return False

    def handle_project_initialization(self):
        for _ in self._dispatch(BasePlugin.handle_project_initialization, False):
            pass

    def handle_project_save(self, file_name: str):
        for _ in self._dispatch(BasePlugin.handle_project_save, False, file_name):
            pass

    def on_workspace_initialized(self, workspace):
        for _ in self._dispatch(BasePlugin.on_workspace_initialized, False, workspace):
            pass

    def angrdb_store_entries(self):
        entries = {}
        for plugin, res in self._dispatch_with_plugin(BasePlugin.angrdb_store_entries, False):
            for result in res:
                if isinstance(result, tuple) and len(result) == 2:
                    key, value = result
                    key = plugin.__class__.__name__.split(".")[-1] + "___" + key
                    entries[key] = value
        return entries

    def angrdb_load_entries(self, entries):
        plugin_name_to_plugin = {}
        for plugin in list(self.active_plugins):
            plugin_name_to_plugin[plugin.__class__.__name__.split(".")[-1]] = plugin

        for key, value in entries.items():
            if "___" not in key:
                continue
            splitted = key.split("___")
            if len(splitted) != 2:
                continue
            plugin_class_name, key = splitted
            plugin = plugin_name_to_plugin.get(plugin_class_name, None)
            if plugin is None:
                continue
            # dispatch
            custom = getattr(plugin, "angrdb_load_entry")
            if custom is not BasePlugin.angrdb_load_entry:
                try:
                    custom(key, value)
                except Exception as ex:  # pylint: disable=broad-except
                    self._handle_error(plugin, BasePlugin.angrdb_load_entry, False, ex)<|MERGE_RESOLUTION|>--- conflicted
+++ resolved
@@ -354,10 +354,18 @@
         for _ in self._dispatch(BasePlugin.step_callback,True, simgr):
             pass
 
-<<<<<<< HEAD
     def handle_stack_var_renamed(self, func, offset, old_name, new_name):
         for res in self._dispatch(BasePlugin.handle_stack_var_renamed, False, func, offset, old_name, new_name):
-=======
+            if res:
+                return True
+        return False
+
+    def handle_stack_var_retyped(self, func, offset, old_type, new_type):
+        for res in self._dispatch(BasePlugin.handle_stack_var_retyped, False, func, offset, old_type, new_type):
+            if res:
+                return True
+        return False
+
     def decompile_callback(self, func):
         for _ in self._dispatch(BasePlugin.decompile_callback, False, func):
             pass
@@ -365,13 +373,6 @@
     def handle_variable_rename(self, func, offset: int, old_name: str, new_name: str, type_: str, size: int):
         for res in self._dispatch(BasePlugin.handle_variable_rename, False,
                                   func, offset, old_name, new_name, type_, size):
->>>>>>> 8e103b46
-            if res:
-                return True
-        return False
-
-    def handle_stack_var_retyped(self, func, offset, old_type, new_type):
-        for res in self._dispatch(BasePlugin.handle_stack_var_retyped, False, func, offset, old_type, new_type):
             if res:
                 return True
         return False
