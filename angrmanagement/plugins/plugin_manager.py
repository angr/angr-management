import functools
from typing import Optional, List, Type, Union, TYPE_CHECKING
import logging
import os

from PySide2.QtGui import QColor

from angrmanagement.ui.menus.menu import MenuEntry, MenuSeparator
from angrmanagement.ui.toolbars.toolbar import ToolbarAction
from angrmanagement.daemon.url_handler import register_url_action, UrlActionBinaryAware
from angrmanagement.daemon.client import DaemonClient
from ..config import Conf
from . import load_plugins_from_dir
from .base_plugin import BasePlugin

if TYPE_CHECKING:
    from angrmanagement.ui.workspace import Workspace


l = logging.getLogger(__name__)

# The plugin manager can be initialized in two modes:
# - UI mode, where workspace is not None
# - headless mode, where workspace is None, and any plugin that requires workspace will not be initialized
#
# Plugins can be in two states:
# - Loaded, but inactive. In this, the class is present in .loaded_plugins but there is nothing in .active_plugins
# - Activated. In this, there is an instance of the class in .active_plugins
#
# ...so this class has functions to transition plugins into and between these states.
#
# The actual process of excavating a process from the filesystem into a python class ("loading") needs to be dealt
# with before anything touches this class. There are functions to do that in the plugins package but they need to be
# tied to the user's settings related to loading paths and activation. Presently this is split between MainWindow (the
# first-boot autoload part) and the LoadPlugins dialog (the extra loading and tweaking activation)

class PluginManager:
    def __init__(self, workspace: Optional['Workspace']):
        self.workspace = workspace
        # should one or both of these be ObjectContainers? I think no since we should be synchronizing on models, not
        # views/controllers. not super clear... that's not a hard and fast rule
        self.loaded_plugins = []  # type: List[Type[BasePlugin]]
        self.active_plugins = []  # type: List[BasePlugin]

    def discover_and_initialize_plugins(self):
        os.environ['AM_BUILTIN_PLUGINS'] = os.path.dirname(__file__)
        enabled_plugins = [ plugin_.strip() for plugin_ in Conf.enabled_plugins.split(',') if plugin_.strip() ]
        for search_dir in Conf.plugin_search_path.split(':'):
            search_dir = os.path.expanduser(search_dir)
            search_dir = os.path.expandvars(search_dir)
            for plugin_or_exception in load_plugins_from_dir(search_dir):
                if isinstance(plugin_or_exception, Exception):
                    l.info(plugin_or_exception)
                else:
                    plugin_or_exception: Type[BasePlugin]
                    plugin_conf_key = "plugin_%s_enabled" % plugin_or_exception.__name__

                    # see if we can't load this plugin because headless mode
                    if self.workspace is None and plugin_or_exception.REQUIRE_WORKSPACE:
                        # still note that we can use the url handlers
                        for action in plugin_or_exception.URL_ACTIONS:
                            register_url_action(action, UrlActionBinaryAware)
                    # see if the plugin is enabled or not
                    elif any(plugin in repr(plugin_or_exception) for plugin in enabled_plugins) and \
                            not (hasattr(Conf, plugin_conf_key) and getattr(Conf, plugin_conf_key) is False):
                        self.activate_plugin(plugin_or_exception)
                    else:
                        plugin_or_exception: Type[BasePlugin]
                        if (plugin_or_exception.REQUIRE_WORKSPACE and self.workspace is not None) \
                                or not plugin_or_exception.REQUIRE_WORKSPACE:
                            self.load_plugin(plugin_or_exception)
                            l.info("Blacklisted plugin %s", plugin_or_exception.get_display_name())

    def load_plugin(self, plugin_cls: Type[BasePlugin]):
        if plugin_cls in self.loaded_plugins:
            return
        if type(plugin_cls) is not type or not issubclass(plugin_cls, BasePlugin):
            raise TypeError("Cannot load a plugin which is not a BasePlugin subclass")
        if hasattr(plugin_cls, '_%s__i_hold_this_abstraction_token' % plugin_cls.__name__):
            raise TypeError("Cannot load an abstract plugin")
        if plugin_cls.REQUIRE_WORKSPACE and self.workspace is None:
            raise RuntimeError("Cannot load plugin %s in headless mode.")
        self.loaded_plugins.append(plugin_cls)

    def activate_plugin(self, plugin_cls: Type[BasePlugin]):
        self.load_plugin(plugin_cls)  # just to be sure, also perform the sanity checks
        if self.get_plugin_instance(plugin_cls) is not None:
            return

        try:
            plugin = plugin_cls(self.workspace)
            self.active_plugins.append(plugin)
            plugin.__cached_toolbar_actions = []  # a hack, lol. really this could be a mapping on PluginManager but idc
            plugin.__cached_menu_actions = []  # as above

            if self.workspace is not None:
                for idx, (icon, tooltip) in enumerate(plugin_cls.TOOLBAR_BUTTONS):
                    action = ToolbarAction(icon, 'plugin %s toolbar %d' % (plugin_cls, idx), tooltip, functools.partial(self._dispatch_single, plugin, BasePlugin.handle_click_toolbar, False, idx))
                    plugin.__cached_toolbar_actions.append(action)
                    self.workspace._main_window._file_toolbar.add(action)

                if plugin_cls.MENU_BUTTONS:
                    self.workspace._main_window._plugin_menu.add(MenuSeparator())
                for idx, text in enumerate(plugin_cls.MENU_BUTTONS):
                    action = MenuEntry(text, functools.partial(self._dispatch_single, plugin, BasePlugin.handle_click_menu, False, idx))
                    plugin.__cached_menu_actions.append(action)
                    self.workspace._main_window._plugin_menu.add(action)

                for dview in self.workspace.view_manager.views_by_category['disassembly']:
                    plugin.instrument_disassembly_view(dview)
                for cview in self.workspace.view_manager.views_by_category['pseudocode']:
                    plugin.instrument_code_view(cview)

                for action in plugin_cls.URL_ACTIONS:
                    DaemonClient.register_handler(action,
                                                  functools.partial(self._dispatch_single,
                                                                    plugin,
                                                                    BasePlugin.handle_url_action,
                                                                    False,
                                                                    action
                                                                    )
                                                  )

            for action in plugin_cls.URL_ACTIONS:
                register_url_action(action, UrlActionBinaryAware)

        except Exception: #pylint: disable=broad-except
            l.warning("Plugin %s failed to activate:", plugin_cls.get_display_name(),
                      exc_info=True)
        else:
            l.info("Activated plugin %s", plugin_cls.get_display_name())

    def get_plugin_instance_by_name(self, plugin_cls_name: str) -> Optional[BasePlugin]:
        instances = [plugin for plugin in self.active_plugins if plugin.__class__.__name__.split(".")[-1] == plugin_cls_name]
        if not instances:
            return None
        if len(instances) > 1:
            l.error("Somehow there is more than one instance of %s active?", plugin_cls_name)
        return instances[0]

    def get_plugin_instance(self, plugin_cls: Type[BasePlugin]) -> Optional[BasePlugin]:
        instances = [plugin for plugin in self.active_plugins if type(plugin) is plugin_cls]
        if len(instances) == 0:
            return None
        if len(instances) > 1:
            l.error("Somehow there is more than one instance of %s active?", plugin_cls.get_display_name())
        return instances[0]

    def deactivate_plugin(self, plugin: Union[BasePlugin, Type[BasePlugin]]):
        # this method should work on both instances and classes
        if type(plugin) is type:
            plugin = self.get_plugin_instance(plugin)

        if plugin not in self.active_plugins:
            return

        for action in plugin.__cached_toolbar_actions:
            self.workspace._main_window._file_toolbar.remove(action)
        for action in plugin.__cached_menu_actions:
            self.workspace._main_window._plugin_menu.remove(action)

        try:
            plugin.teardown()
        except Exception: #pylint: disable=broad-except
            l.warning("Plugin %s errored during removal. The UI may be unstable.", plugin.get_display_name(),
                      exc_info=True)
        self.active_plugins.remove(plugin)

    #
    # Dispatchers
    #
    def _dispatch(self, func, sensitive, *args):
        for plugin in list(self.active_plugins):
            custom = getattr(plugin, func.__name__)
            if custom.__func__ is not func:
                try:
                    res = custom(*args)
                except Exception as e: #pylint: disable=broad-except
                    self._handle_error(plugin, func, sensitive, e)
                else:
                    yield res

        return None

    def _dispatch_single(self, plugin, func, sensitive, *args):
        custom = getattr(plugin, func.__name__)
        try:
            return custom(*args)
        except Exception as e:  #pylint: disable=broad-except
            self._handle_error(plugin, func, sensitive, e)
            return None

    def _handle_error(self, plugin, func, sensitive, exc):
        self.workspace.log("Plugin %s errored during %s" % (plugin.get_display_name(), func.__name__))
        self.workspace.log(exc)
        if sensitive:
            self.workspace.log("Deactivating %s for error during sensitive operation" % plugin.get_display_name())
            self.deactivate_plugin(plugin)

    def color_insn(self, addr, selected) -> Optional[QColor]:
        for res in self._dispatch(BasePlugin.color_insn, True, addr, selected):
            if res is not None:
                return res
        return None

    def color_block(self, addr) -> Optional[QColor]:
        for res in self._dispatch(BasePlugin.color_block, True, addr):
            if res is not None:
                return res
        return None

    def color_func(self, func) -> Optional[QColor]:
        for res in self._dispatch(BasePlugin.color_func, True, func):
            if res is not None:
                return res
        return None

    def draw_insn(self, qinsn, painter):
        for _ in self._dispatch(BasePlugin.draw_insn, True, qinsn, painter):
            pass

    def draw_block(self, qblock, painter):
        for _ in self._dispatch(BasePlugin.draw_block, True, qblock, painter):
            pass

    def instrument_disassembly_view(self, dview):
        for _ in self._dispatch(BasePlugin.instrument_disassembly_view, False, dview):
            pass

    def instrument_code_view(self, cview):
        for _ in self._dispatch(BasePlugin.instrument_code_view, False, cview):
            pass

    def handle_click_insn(self, qinsn, event):
        for res in self._dispatch(BasePlugin.handle_click_insn, False, qinsn, event):
            if res:
                return True
        return False

    def handle_click_block(self, qblock, event):
        for res in self._dispatch(BasePlugin.handle_click_block, False, qblock, event):
            if res:
                return True
        return False

    def build_context_menu_insn(self, insn):
        for res in self._dispatch(BasePlugin.build_context_menu_insn, False, insn):
            yield from res

    def build_context_menu_block(self, block):
        for res in self._dispatch(BasePlugin.build_context_menu_block, False, block):
            yield from res

    def build_context_menu_node(self, node):
        for res in self._dispatch(BasePlugin.build_context_menu_node, False, node):
            yield from res

    def build_context_menu_function(self, func):
        for res in self._dispatch(BasePlugin.build_context_menu_function, False, func):
            yield from res

    def get_func_column(self, idx):
        for plugin in self.active_plugins:
            if idx >= len(plugin.FUNC_COLUMNS):
                idx -= len(plugin.FUNC_COLUMNS)
            else:
                return plugin.FUNC_COLUMNS[idx]
        raise IndexError("Not enough columns")

    def count_func_columns(self):
        return sum((len(plugin.FUNC_COLUMNS) for plugin in self.active_plugins))

    def extract_func_column(self, func, idx):
        for plugin in self.active_plugins:
            if idx >= len(plugin.FUNC_COLUMNS):
                idx -= len(plugin.FUNC_COLUMNS)
            else:
                try:
                    return plugin.extract_func_column(func, idx)
                except Exception as e: #pylint: disable=broad-except
                    # this should really be a "sensitive" operation but like
                    self.workspace.log(e)
                    self.workspace.log("PLEASE FIX YOUR PLUGIN AHHHHHHHHHHHHHHHHH")
                    return 0, ''
        raise IndexError("Not enough columns")

<<<<<<< HEAD
    def step_callback(self, simgr):
        for _ in self._dispatch(BasePlugin.step_callback,True, simgr):
            pass
=======

    def _create_step_callback(self, base_callback):
        """Collect a list of callback functions from each plugin. Return a new function that calls each callback in
        successive order. Each callback function should take only one argument, the simulation manager.

        This is useful in case plugins need to be notified post executing a simulation manager step.
        """
        callbacks = [f for _, f in self._fetch_active_plugin_funcs(base_callback)]

        def callback(simgr):
            for f in callbacks:
                f(simgr)

        return callback

    @property
    def step_callback(self):
        return self._create_step_callback(BasePlugin.step_callback)

    def handle_variable_rename(self, func, offset: int, old_name: str, new_name: str):
        for res in self._dispatch(BasePlugin.handle_variable_rename, False, func, offset, old_name, new_name):
            if res:
                return True
        return False

    def handle_function_rename(self, func, old_name: str, new_name: str):
        for res in self._dispatch(BasePlugin.handle_function_rename, False, func, old_name, new_name):
            if res:
                return True
        return False

    def handle_comment_changed(self, addr: int, cmt: str, new: bool, decomp: bool):
        for res in self._dispatch(BasePlugin.handle_comment_changed, False, addr, cmt, new, decomp):
            if res:
                return True
        return False
>>>>>>> 05642239
<|MERGE_RESOLUTION|>--- conflicted
+++ resolved
@@ -284,29 +284,9 @@
                     return 0, ''
         raise IndexError("Not enough columns")
 
-<<<<<<< HEAD
     def step_callback(self, simgr):
         for _ in self._dispatch(BasePlugin.step_callback,True, simgr):
             pass
-=======
-
-    def _create_step_callback(self, base_callback):
-        """Collect a list of callback functions from each plugin. Return a new function that calls each callback in
-        successive order. Each callback function should take only one argument, the simulation manager.
-
-        This is useful in case plugins need to be notified post executing a simulation manager step.
-        """
-        callbacks = [f for _, f in self._fetch_active_plugin_funcs(base_callback)]
-
-        def callback(simgr):
-            for f in callbacks:
-                f(simgr)
-
-        return callback
-
-    @property
-    def step_callback(self):
-        return self._create_step_callback(BasePlugin.step_callback)
 
     def handle_variable_rename(self, func, offset: int, old_name: str, new_name: str):
         for res in self._dispatch(BasePlugin.handle_variable_rename, False, func, offset, old_name, new_name):
@@ -324,5 +304,4 @@
         for res in self._dispatch(BasePlugin.handle_comment_changed, False, addr, cmt, new, decomp):
             if res:
                 return True
-        return False
->>>>>>> 05642239
+        return False