--- conflicted
+++ resolved
@@ -172,7 +172,6 @@
     # Decompiler Callbacks
     #
 
-<<<<<<< HEAD
     def handle_stack_var_renamed(self, func, offset, old_type, new_type):
         return False
 
@@ -202,14 +201,13 @@
 
     def handle_struct_changed(self, old_struct, new_struct):
         return False
-=======
+
     def decompile_callback(self, func):
         """
         A callback that is called *right after* the decompiler is run on a function. You can access the current codegen
         with ``self.workspace.instance.kb.structured_code[(func.addr, 'pseudocode')]``
         :param func:        angr Function that was just decompiled
         """
->>>>>>> 8e103b46
 
     def handle_variable_rename(self, func, offset: int, old_name: str, new_name: str, type_: str, size: int):
         """
