<<<<<<< HEAD
from angr.sim_manager import SimulationManager
from angrmanagement.plugins import BasePlugin
from typing import List
=======
from angrmanagement.ui.widgets.qinst_annotation import QInstructionAnnotation, QPassthroughCount
from angrmanagement.ui.widgets.qblock import QBlock
from angrmanagement.plugins import BasePlugin
from typing import List, Iterator

>>>>>>> eafda5a8

class SamplePlugin(BasePlugin):
    def __init__(self, workspace):
        super().__init__(workspace)

        workspace.instance.register_container('bookmarks', lambda: [], List[int], 'Bookmarked addresses')

    MENU_BUTTONS = ('Add Bookmark',)

<<<<<<< HEAD
    def build_context_menu_function(self, func): # pylint: disable=unused-argument
        yield ("owo", [("uwu", lambda: None), ("o_O", lambda: None)])


    def step_callback(self, simgr: SimulationManager):
        print("Active States: %s" % simgr)
=======
    def build_context_menu_functions(self, funcs): # pylint: disable=unused-argument
        yield ("owo", [("uwu", lambda: None), ("o_O", lambda: None)])

    def build_qblock_annotations(self, qblock: QBlock) -> Iterator[QInstructionAnnotation]:
        return [
            QPassthroughCount(qblock.addr,"entry")
        ]
>>>>>>> eafda5a8
<|MERGE_RESOLUTION|>--- conflicted
+++ resolved
@@ -1,14 +1,8 @@
-<<<<<<< HEAD
 from angr.sim_manager import SimulationManager
-from angrmanagement.plugins import BasePlugin
-from typing import List
-=======
 from angrmanagement.ui.widgets.qinst_annotation import QInstructionAnnotation, QPassthroughCount
 from angrmanagement.ui.widgets.qblock import QBlock
 from angrmanagement.plugins import BasePlugin
 from typing import List, Iterator
-
->>>>>>> eafda5a8
 
 class SamplePlugin(BasePlugin):
     def __init__(self, workspace):
@@ -18,19 +12,13 @@
 
     MENU_BUTTONS = ('Add Bookmark',)
 
-<<<<<<< HEAD
-    def build_context_menu_function(self, func): # pylint: disable=unused-argument
+    def build_context_menu_functions(self, funcs): # pylint: disable=unused-argument
         yield ("owo", [("uwu", lambda: None), ("o_O", lambda: None)])
-
 
     def step_callback(self, simgr: SimulationManager):
         print("Active States: %s" % simgr)
-=======
-    def build_context_menu_functions(self, funcs): # pylint: disable=unused-argument
-        yield ("owo", [("uwu", lambda: None), ("o_O", lambda: None)])
 
     def build_qblock_annotations(self, qblock: QBlock) -> Iterator[QInstructionAnnotation]:
         return [
             QPassthroughCount(qblock.addr,"entry")
         ]
->>>>>>> eafda5a8
