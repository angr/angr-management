# pylint:disable=global-statement
from __future__ import annotations

import datetime
import logging
import time
from typing import TYPE_CHECKING, Any

from angrmanagement.logic import GlobalInfo

if TYPE_CHECKING:
    from collections.abc import Callable

    from angrmanagement.data.instance import Instance
    from angrmanagement.logic.jobmanager import JobContext

m = ...


log = logging.getLogger(__name__)


def _load_autoreload() -> None:
    """
    Load the autoreload extension module. Delay the import and initialization to reduce angr management's startup time.
    """

    global m
    try:
        from IPython.extensions.autoreload import ModuleReloader  # pylint:disable=import-outside-toplevel

        m = ModuleReloader()
        m.enabled = True
        m.check_all = True
        m.check()
    except ImportError:
        m = None


class Job:
    """
    The base class of all Jobs in angr management.
    """

    name: str
    progress_percentage: float
    last_text: str | None
    start_at: float
    blocking: bool
<<<<<<< HEAD
    cancelled : bool
    _on_finish: Callable[[Instance, Any], None] | None
=======
    _on_finish: Callable[[Any], None] | None
>>>>>>> 553baa05

    def __init__(self, name: str, on_finish: Callable[[Any], None] | None = None, blocking: bool = False) -> None:
        self.name = name
        self.progress_percentage = 0.0
        self.last_text = None
        self.start_at = 0.0
        self.blocking = blocking
        self.cancelled = False

        # callbacks
        self._on_finish = on_finish

        if GlobalInfo.autoreload:
            if m is ...:
                _load_autoreload()
            if m is not None:
                prestate = dict(m.modules_mtimes)
                m.check()
                poststate = dict(m.modules_mtimes)
                if prestate != poststate:
                    log.warning("Auto-reload found changed modules")

    @property
    def time_elapsed(self) -> str:
        return str(datetime.timedelta(seconds=int(time.time() - self.start_at)))

    def run(self, ctx: JobContext):
        """Run the job. This method is called in a worker thread."""
        raise NotImplementedError

    def finish(self, result: Any) -> None:
        """Runs after the job has finished in the GUI thread."""
        if self._on_finish is not None:
<<<<<<< HEAD
            self._on_finish(inst, result)
=======
            self._on_finish(result)


class InstanceJob(Job):
    """
    A job that operates on an instance.
    """

    instance: Instance

    def __init__(
        self, name: str, instance: Instance, on_finish: Callable[[Any], None] | None = None, blocking: bool = False
    ):
        super().__init__(name, on_finish, blocking)
        self.instance = instance
>>>>>>> 553baa05
<|MERGE_RESOLUTION|>--- conflicted
+++ resolved
@@ -47,12 +47,8 @@
     last_text: str | None
     start_at: float
     blocking: bool
-<<<<<<< HEAD
     cancelled : bool
-    _on_finish: Callable[[Instance, Any], None] | None
-=======
     _on_finish: Callable[[Any], None] | None
->>>>>>> 553baa05
 
     def __init__(self, name: str, on_finish: Callable[[Any], None] | None = None, blocking: bool = False) -> None:
         self.name = name
@@ -86,9 +82,6 @@
     def finish(self, result: Any) -> None:
         """Runs after the job has finished in the GUI thread."""
         if self._on_finish is not None:
-<<<<<<< HEAD
-            self._on_finish(inst, result)
-=======
             self._on_finish(result)
 
 
@@ -103,5 +96,4 @@
         self, name: str, instance: Instance, on_finish: Callable[[Any], None] | None = None, blocking: bool = False
     ):
         super().__init__(name, on_finish, blocking)
-        self.instance = instance
->>>>>>> 553baa05
+        self.instance = instance