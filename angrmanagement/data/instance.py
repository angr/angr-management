from __future__ import annotations

import logging
from typing import TYPE_CHECKING

import angr
from angr.analyses.disassembly import Instruction
from angr.block import Block
from angr.knowledge_base import KnowledgeBase
from angr.knowledge_plugins import Function
from cle import SymbolType

from angrmanagement.data.breakpoint import Breakpoint, BreakpointManager, BreakpointType
from angrmanagement.data.trace import Trace
from angrmanagement.errors import ContainerAlreadyRegisteredError
from angrmanagement.logic.debugger import DebuggerListManager, DebuggerManager
from angrmanagement.logic.jobmanager import JobManager

from .log import LogRecord, initialize
from .object_container import ObjectContainer

if TYPE_CHECKING:
    from collections.abc import Callable

    from .jobs import VariableRecoveryJob


_l = logging.getLogger(__name__)


class Instance:
    """
    An object to give access to normal angr project objects like a Project, CFG, and other analyses.
    """

    project: ObjectContainer
    cfg: angr.analyses.cfg.CFGBase | ObjectContainer
    cfb: angr.analyses.cfg.CFBlanket | ObjectContainer
    log: list[LogRecord] | ObjectContainer

    job_manager: JobManager

    def __init__(self) -> None:
        # pylint:disable=import-outside-toplevel
        # delayed import
        from angrmanagement.ui.views.interaction_view import (
            BackslashTextProtocol,
            PlainTextProtocol,
            ProtocolInteractor,
            SavedInteraction,
        )

        self.job_manager = JobManager(self)

        self._live = False
        self.variable_recovery_job: VariableRecoveryJob | None = None
        self._analysis_configuration = None

<<<<<<< HEAD
        self.jobs = []
        self._jobs_queue = Queue()
        self.current_job = None
        self.worker_thread = None
        self.workspace = None

=======
>>>>>>> e0fa21aa
        self.extra_containers = {}
        self._container_defaults = {}

        # where this binary is coming from - if it's loaded from a URL, then original_binary_path will be the URL
        self.original_binary_path = None
        # where this binary is now - if it's loaded from a URL, then binary_path will be its temporary location on the
        # local machine
        self.binary_path = None
        self.register_container("project", lambda: None, angr.Project | None, "The current angr project")
        self.register_container("simgrs", list, list[angr.SimulationManager], "Global simulation managers list")
        self.register_container("states", list, list[angr.SimState], "Global states list")
        self.register_container("patches", lambda: None, None, "Global patches update notifier")  # dummy
        self.register_container("cfg", lambda: None, angr.knowledge_plugins.cfg.CFGModel | None, "The current CFG")
        self.register_container("cfb", lambda: None, angr.analyses.cfg.CFBlanket | None, "The current CFBlanket")
        self.register_container("interactions", list, list[SavedInteraction], "Saved program interactions")
        # TODO: the current setup will erase all loaded protocols on a new project load! do we want that?
        self.register_container(
            "interaction_protocols",
            lambda: [PlainTextProtocol, BackslashTextProtocol],
            list[type[ProtocolInteractor]],
            "Available interaction protocols",
        )
        self.register_container("log", list, list[LogRecord], "Saved log messages", logging_permitted=False)
        self.register_container("current_trace", lambda: None, type[Trace], "Currently selected trace")
        self.register_container("traces", list, list[Trace], "Global traces list")

        self.register_container("active_view_state", lambda: None, "ViewState", "Currently focused view state")

        self.breakpoint_mgr = BreakpointManager()
        self.debugger_list_mgr = DebuggerListManager()
        self.debugger_mgr = DebuggerManager(self.debugger_list_mgr)

        self.project.am_subscribe(self.initialize)

        # Callbacks
        self._insn_backcolor_callback: Callable[[int, bool], None] | None = None  # (addr, is_selected)
        self._label_rename_callback: Callable[[int, str], None] | None = None  # (addr, new_name)
        self._set_comment_callback: Callable[[int, str], None] | None = None  # (addr, comment_text)
        self.handle_comment_changed_callback: Callable[[int, str, bool, bool, bool], None] | None = None

        # Setup logging
        initialize(self)

        self.cfg_args = None
        self.variable_recovery_args = None
        self._disassembly = {}
        self.pseudocode_variable_kb = None

        self.database_path = None

        # The image name when loading image
        self.img_name = None

        self._live = True

    #
    # Properties
    #

    @property
    def kb(self) -> angr.KnowledgeBase | None:
        if self.project.am_none:
            return None
        return self.project.kb

    def __getattr__(self, k):
        if k == "extra_containers":
            return {}

        try:
            return self.extra_containers[k]
        except KeyError:
            return super().__getattribute__(k)

    def __setattr__(self, k, v) -> None:
        if k in self.extra_containers:
            self.extra_containers[k].am_obj = v
        else:
            super().__setattr__(k, v)

    def __dir__(self):
        return list(super().__dir__()) + list(self.extra_containers)

    @property
    def insn_backcolor_callback(self):
        return self._insn_backcolor_callback

    @insn_backcolor_callback.setter
    def insn_backcolor_callback(self, v) -> None:
        self._insn_backcolor_callback = v

    @property
    def label_rename_callback(self):
        return self._label_rename_callback

    @label_rename_callback.setter
    def label_rename_callback(self, v) -> None:
        self._label_rename_callback = v

    @property
    def set_comment_callback(self) -> Callable[[int, str], None] | None:
        return self._set_comment_callback

    @set_comment_callback.setter
    def set_comment_callback(self, v) -> None:
        self._set_comment_callback = v

    #
    # Public methods
    #

    def register_container(self, name: str, default_val_func, ty, description: str, logging_permitted: bool = True):
        if name in self.extra_containers:
            cur_ty = self._container_defaults[name][1]
            if ty != cur_ty:
                raise ContainerAlreadyRegisteredError(
                    f"Container {name} already registered with different type: {ty} != {cur_ty}"
                )

        else:
            self._container_defaults[name] = (default_val_func, ty)
            self.extra_containers[name] = ObjectContainer(
                default_val_func(), description, logging_permitted=logging_permitted
            )

    def initialize(self, initialized: bool = False) -> None:
        if self.project.am_none:
            return

        self.patches.am_obj = self.kb.patches

        if not initialized and self.pseudocode_variable_kb is None:
            self.initialize_pseudocode_variable_kb()

    def initialize_pseudocode_variable_kb(self) -> None:
        self.pseudocode_variable_kb = KnowledgeBase(self.project.am_obj, name="pseudocode_variable_kb")

<<<<<<< HEAD
    def add_job(self, job: Job) -> None:
        self.jobs.append(job)
        self._jobs_queue.put(job)
        #Adding jobs to jobsView through callback
        if self.workspace is not None:
            callback_job_added_jobsView(self.workspace, job)

=======
>>>>>>> e0fa21aa
    def get_instruction_text_at(self, addr: int):
        """
        Get the text representation of an instruction at `addr`.

        :param int addr:    Address of the instruction.
        :return:            Text representation of the instruction, or None if no instruction can be found there.
        :rtype:             Optional[str]
        """

        if self.cfb is None:
            return None

        try:
            _, obj = self.cfb.floor_item(addr)
        except KeyError:
            # no object before addr exists
            return None

        if isinstance(obj, Block):
            if obj._using_pcode_engine:
                # TODO: Support getting disassembly from pypcode
                return "..."

            for insn in obj.capstone.insns:
                if insn.address == addr:
                    insn_piece = Instruction(insn, None, project=self.project)
                    return insn_piece.render()[0]
        return None

<<<<<<< HEAD
    def interrupt_current_job(self) -> None:
        """Notify the current running job that the user requested an interrupt. The job may ignore it."""
        # Due to thread scheduling, current_job reference *must* first be saved on the stack. Accessing self.current_job
        # multiple times will lead to a race condition.
        current_job = self.current_job
        if current_job:
            current_job.cancel()

    def join_all_jobs(self, wait_period: float = 2.0) -> None:
        """
        Wait until self.jobs is empty for at least `wait_period` seconds.

        This is because one job may add another job upon completion. We cannot simply wait until self.jobs becomes
        empty.
        """

        last_has_job = time.time()
        while time.time() - last_has_job <= wait_period:
            while self.jobs:
                last_has_job = time.time()
                time.sleep(0.05)

=======
>>>>>>> e0fa21aa
    def delete_hook(self, addr: int) -> None:
        self.project.unhook(addr)

    def add_breakpoint(self, obj: str | int, type_: str | None = None, size: int | None = None) -> None:
        """
        Convenience function to add a breakpoint.

        Examples:
        - `instance.add_breakpoint(0x1234)` sets an execution breakpoint on address 0x1234
        - `instance.add_breakpoint('main')` sets an execution breakpoint on `main` function
        - `instance.add_breakpoint('global_value')` sets a write breakpoint on `global_value`
        - `instance.add_breakpoint('global_value', 'read', 1)` sets a 1-byte read breakpoint on `global_value`
        """
        if isinstance(obj, int):
            addr = obj
        elif isinstance(obj, str):
            sym = self.project.loader.find_symbol(obj)
            if sym is None:
                _l.error("Couldn't resolve '%s'", obj)
                return
            addr = sym.rebased_addr
            if not size:
                size = sym.size
            if not type_:
                type_ = "execute" if sym.type == SymbolType.TYPE_FUNCTION else "write"
        elif type(obj) is Function:
            addr = obj.addr
            if not type_:
                type_ = "execute"
        else:
            _l.error("Unexpected target object type. Expected int | str | Function")
            return

        if not size:
            size = 1

        bp_type_map = {
            None: BreakpointType.Execute,
            "execute": BreakpointType.Execute,
            "write": BreakpointType.Write,
            "read": BreakpointType.Read,
        }
        if type_ not in bp_type_map:
            _l.error("Unknown breakpoint type '%s'. Expected %s", type_, " | ".join(bp_type_map.keys()))
            return

        bp = Breakpoint(bp_type_map[type_], addr, size)
        self.breakpoint_mgr.add_breakpoint(bp)

    def set_comment(self, addr: int, comment_text) -> None:
        kb = self.project.kb
        exists = addr in kb.comments

        # callback
        if comment_text is None and exists:
            if self.handle_comment_changed_callback is not None:
                self.handle_comment_changed_callback(addr, "", False, False, False)
            del kb.comments[addr]
        else:
            if self.handle_comment_changed_callback is not None:
                self.handle_comment_changed_callback(addr, comment_text, not exists, False, False)
            kb.comments[addr] = comment_text

        # TODO: can this be removed?
        if self.set_comment_callback is not None:
            self.set_comment_callback(addr, comment_text)

    #
    # Private methods
    #

<<<<<<< HEAD
    # TODO: Worker thread and UI callbacks should be moved to a separate class

    def _start_worker(self) -> None:
        self.worker_thread = start_daemon_thread(self._worker, "angr-management Worker Thread")

    def _worker(self) -> None:
        while True:
            if self._jobs_queue.empty():
                callback_worker_progress_empty()

            if any(job.blocking for job in self.jobs):
                callback_worker_blocking_job()

            job = self._jobs_queue.get()
            callback_worker_new_job()

            if any(job.blocking for job in self.jobs):
                callback_worker_blocking_job_2()
            
            #If job has cancelled attribute and it is True for cancelled, then skip it
            if hasattr(job, "cancelled") and job.cancelled:
                pass
            else:
                try:
                    self.current_job = job
                    #If the workspace is not none then modify the jobs view
                    if self.workspace is not None:
                        callback_worker_new_job_jobsView(self.workspace, self.current_job)
                        result = job.run(self)
                        callback_job_complete_jobsView(self.workspace, self.current_job)
                        self.current_job = None
                    else:
                        result = job.run(self)
                        self.current_job = None
                except (Exception, KeyboardInterrupt) as e:  # pylint: disable=broad-except
                    sys.last_traceback = e.__traceback__
                    self.current_job = None
                    _l.exception('Exception while running job "%s":', job.name)
                    if self.job_worker_exception_callback is not None:
                        self.job_worker_exception_callback(job, e)
                else:
                    callback_job_complete(self, job, result)
                    if self.workspace is not None:
                        callback_job_complete_jobsView(self.workspace, job)
    # pylint:disable=no-self-use
    def _set_status(self, status_text) -> None:
        GlobalInfo.main_window.status = status_text

=======
>>>>>>> e0fa21aa
    def _reset_containers(self) -> None:
        for name, container in self.extra_containers.items():
            container.am_obj = self._container_defaults[name][0]()
            container.am_event()

        for dbg in list(self.debugger_list_mgr.debugger_list):
            self.debugger_list_mgr.remove_debugger(dbg)

<<<<<<< HEAD
        self.breakpoint_mgr.clear()

#This callback adds jobs dynamically to the jobsView upon addition of a new job
def callback_job_added_jobsView(workspace, new_job: Job) -> None:
    jobs_view = workspace.view_manager.first_view_in_category("jobs")
    gui_thread_schedule_async(jobs_view.q_jobs.add_new_job, args=[new_job])

#This callback modifies the jobsView table to change the progress of a job visually
def callback_worker_progress_jobsView(workspace, the_job: Job) -> None:
    jobs_view = workspace.view_manager.first_view_in_category("jobs")
    gui_thread_schedule_async(jobs_view.q_jobs.change_job_progress, args=[the_job])


def callback_worker_progress_empty() -> None:
    gui_thread_schedule(GlobalInfo.main_window.progress_done, args=())


def callback_worker_blocking_job() -> None:
    if GlobalInfo.main_window is not None and GlobalInfo.main_window.workspace:
        gui_thread_schedule(GlobalInfo.main_window._progress_dialog.hide, args=())


def callback_worker_new_job() -> None:
    gui_thread_schedule_async(GlobalInfo.main_window.progress, args=("Working...", 0.0, True))

#This callback changes the jobsView table to have the table modified with modifying the job status as running
def callback_worker_new_job_jobsView(workspace, the_job: Job) -> None:
    jobs_view = workspace.view_manager.first_view_in_category("jobs")
    gui_thread_schedule_async(jobs_view.q_jobs.change_job_running, args=(the_job,))


def callback_worker_blocking_job_2() -> None:
    if GlobalInfo.main_window.isVisible():
        gui_thread_schedule(GlobalInfo.main_window._progress_dialog.show, args=())


def callback_job_complete(instance: Instance, job: Job, result) -> None:
    gui_thread_schedule_async(job.finish, args=(instance, result))

#This callback changes the jobsView table to have the table modified with the job complete
def callback_job_complete_jobsView(workspace, job: Job):
    jobs_view = workspace.view_manager.first_view_in_category("jobs")
    gui_thread_schedule_async(jobs_view.q_jobs.change_job_finish, args=[job])
=======
        self.breakpoint_mgr.clear()
>>>>>>> e0fa21aa
<|MERGE_RESOLUTION|>--- conflicted
+++ resolved
@@ -56,15 +56,12 @@
         self.variable_recovery_job: VariableRecoveryJob | None = None
         self._analysis_configuration = None
 
-<<<<<<< HEAD
         self.jobs = []
         self._jobs_queue = Queue()
         self.current_job = None
         self.worker_thread = None
         self.workspace = None
 
-=======
->>>>>>> e0fa21aa
         self.extra_containers = {}
         self._container_defaults = {}
 
@@ -202,7 +199,6 @@
     def initialize_pseudocode_variable_kb(self) -> None:
         self.pseudocode_variable_kb = KnowledgeBase(self.project.am_obj, name="pseudocode_variable_kb")
 
-<<<<<<< HEAD
     def add_job(self, job: Job) -> None:
         self.jobs.append(job)
         self._jobs_queue.put(job)
@@ -210,8 +206,6 @@
         if self.workspace is not None:
             callback_job_added_jobsView(self.workspace, job)
 
-=======
->>>>>>> e0fa21aa
     def get_instruction_text_at(self, addr: int):
         """
         Get the text representation of an instruction at `addr`.
@@ -241,7 +235,6 @@
                     return insn_piece.render()[0]
         return None
 
-<<<<<<< HEAD
     def interrupt_current_job(self) -> None:
         """Notify the current running job that the user requested an interrupt. The job may ignore it."""
         # Due to thread scheduling, current_job reference *must* first be saved on the stack. Accessing self.current_job
@@ -264,8 +257,6 @@
                 last_has_job = time.time()
                 time.sleep(0.05)
 
-=======
->>>>>>> e0fa21aa
     def delete_hook(self, addr: int) -> None:
         self.project.unhook(addr)
 
@@ -337,7 +328,6 @@
     # Private methods
     #
 
-<<<<<<< HEAD
     # TODO: Worker thread and UI callbacks should be moved to a separate class
 
     def _start_worker(self) -> None:
@@ -386,8 +376,6 @@
     def _set_status(self, status_text) -> None:
         GlobalInfo.main_window.status = status_text
 
-=======
->>>>>>> e0fa21aa
     def _reset_containers(self) -> None:
         for name, container in self.extra_containers.items():
             container.am_obj = self._container_defaults[name][0]()
@@ -396,7 +384,6 @@
         for dbg in list(self.debugger_list_mgr.debugger_list):
             self.debugger_list_mgr.remove_debugger(dbg)
 
-<<<<<<< HEAD
         self.breakpoint_mgr.clear()
 
 #This callback adds jobs dynamically to the jobsView upon addition of a new job
@@ -439,7 +426,4 @@
 #This callback changes the jobsView table to have the table modified with the job complete
 def callback_job_complete_jobsView(workspace, job: Job):
     jobs_view = workspace.view_manager.first_view_in_category("jobs")
-    gui_thread_schedule_async(jobs_view.q_jobs.change_job_finish, args=[job])
-=======
-        self.breakpoint_mgr.clear()
->>>>>>> e0fa21aa
+    gui_thread_schedule_async(jobs_view.q_jobs.change_job_finish, args=[job])