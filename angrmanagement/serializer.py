--- conflicted
+++ resolved
@@ -33,8 +33,14 @@
         }
 
     def _serialize_surveyor(self, s):
-<<<<<<< HEAD
-        return { 'id': s, 'active': 'TODO' }
+        return {
+            'id': id(s),
+            'type': s.__class__.__name__,
+            'path_lists': { n:[ self.serialize(p) for p in getattr(s, n) ] for n in s.path_lists },
+            'step': s._current_step,
+            'max_concurrency': s._max_concurrency,
+            'save_deadends': s._save_deadends,
+        }
 
     def _serialize_simrun(self, s, ref):
         if isinstance(s, simuvex.SimIRSB):
@@ -45,14 +51,4 @@
         if isinstance(s, simuvex.SimProcedure):
             return {'type': 'proc', 'name': s.__class__.__name__}
         else:
-            raise Exception("Can't serialize SimRun {}".format(s))
-=======
-        return {
-            'id': id(s),
-            'type': s.__class__.__name__,
-            'path_lists': { n:[ self.serialize(p) for p in getattr(s, n) ] for n in s.path_lists },
-            'step': s._current_step,
-            'max_concurrency': s._max_concurrency,
-            'save_deadends': s._save_deadends,
-        }
->>>>>>> 1d801725
+            raise Exception("Can't serialize SimRun {}".format(s))