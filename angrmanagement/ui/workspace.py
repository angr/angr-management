--- conflicted
+++ resolved
@@ -195,39 +195,21 @@
     from .menus.disasm_insn_context_menu import DisasmInsnContextMenu
 
     def set_cb_function_backcolor(self, callback: Callable[[angrFunc], None]):
-<<<<<<< HEAD
-        fv: FunctionsView = self.views_by_category['functions'][0]
-=======
         fv = self.views_by_category['functions'][0]  # type: FunctionsView
->>>>>>> dcdacdc3
         if fv:
             fv.backcolor_callback = callback
 
     def set_cb_insn_backcolor(self, callback: Callable[[int, bool], None]):
-<<<<<<< HEAD
-        dv = self.views_by_category['disassembly'][0]
-=======
         dv = self.views_by_category['disassembly'][0]  # type: DisassemblyView
->>>>>>> dcdacdc3
         if dv:
             dv.insn_backcolor_callback = callback
 
     def set_cb_label_rename(self, callback):
-<<<<<<< HEAD
-        dv = self.views_by_category['disassembly'][0]
-=======
         dv = self.views_by_category['disassembly'][0]  # type: DisassemblyView
->>>>>>> dcdacdc3
         if dv:
             dv.label_rename_callback = callback
 
     def add_disasm_insn_ctx_menu_entry(self, text, callback: Callable[[DisasmInsnContextMenu], None]):
-<<<<<<< HEAD
-        dv = self.views_by_category['disassembly'][0]
-        if dv._insn_menu:
-            dv._insn_menu.add_menu_entry(text, callback)
-
-=======
         dv = self.views_by_category['disassembly'][0]  # type: DisassemblyView
         if dv._insn_menu:
             dv._insn_menu.add_menu_entry(text, callback)
@@ -235,5 +217,4 @@
     def set_cb_set_comment(self, callback):
         dv = self.views_by_category['disassembly'][0]
         if dv:
-            dv.set_comment_callback = callback
->>>>>>> dcdacdc3
+            dv.set_comment_callback = callback