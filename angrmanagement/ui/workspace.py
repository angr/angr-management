from typing import TYPE_CHECKING, Callable
import logging
import traceback
from string import ascii_uppercase

from PySide2.QtCore import Qt, QSettings

from angr.knowledge_plugins.functions.function import Function as angrFunc
from angr.knowledge_plugins import Function
from angr import StateHierarchy

from ..config import Conf
from ..data.instance import ObjectContainer
from ..data.jobs import CodeTaggingJob, PrototypeFindingJob, VariableRecoveryJob, FlirtSignatureRecognitionJob
from .views import (FunctionsView, DisassemblyView, SymexecView, StatesView, StringsView, ConsoleView, CodeView,
                    InteractionView, PatchesView, DependencyView, ProximityView, TypesView)
from .widgets.qsmart_dockwidget import QSmartDockWidget
from .view_manager import ViewManager
from .menus.disasm_insn_context_menu import DisasmInsnContextMenu

from ..plugins import PluginManager

if TYPE_CHECKING:
    from ..data.instance import Instance
    from angrmanagement.ui.main_window import MainWindow


_l = logging.getLogger(__name__)


class Workspace:
    """
    This class implements the angr management workspace.
    """
    def __init__(self, main_window, instance):

        self.main_window: 'MainWindow' = main_window
        self._instance = instance
        self.is_split = False
        self.split_tab_id = 0
        self.last_unsplit_view = None
        instance.workspace = self

        self.view_manager: ViewManager = ViewManager(self)
        self.plugins: PluginManager = PluginManager(self)

        self.current_screen = ObjectContainer(None, name="current_screen")

        #
        # Initialize font configurations
        #

        self.default_tabs = [
            FunctionsView(self, 'left'),
            DisassemblyView(self, 'center'),
            ProximityView(self, 'center'),
            CodeView(self, 'center'),
        ]
        if Conf.has_operation_mango:
            self.default_tabs.append(
                DependencyView(self, 'center')
            )
        self.default_tabs += [
            SymexecView(self, 'center'),
            StatesView(self, 'center'),
            StringsView(self, 'center'),
            PatchesView(self, 'center'),
            InteractionView(self, 'center'),
            ConsoleView(self, 'bottom'),
        ]

        #
        # Save initial splitter state
        #

        self.splitter_state = QSettings()
        self.splitter_state.setValue("splitterSizes", self._main_window.central_widget_main.saveState())

        for tab in self.default_tabs:
            self.add_view(tab, tab.caption, tab.category)

    #
    # Properties
    #

    @property
    def _main_window(self) -> 'MainWindow':
        return self.main_window

    @property
    def instance(self) -> 'Instance':
        return self._instance

    #
    # Events
    #

    def on_function_selected(self, func):

        self._get_or_create_disassembly_view().display_function(func)
        codeview = self.view_manager.first_view_in_category('pseudocode')
        if codeview is not None and codeview.is_shown():
            codeview.function.am_obj = func
            codeview.function.am_event(focus=True)

    def on_cfg_generated(self):

        self.instance.add_job(
            FlirtSignatureRecognitionJob(
                on_finish=self._on_flirt_signature_recognized,
            )
        )

        # display the main function if it exists, otherwise display the function at the entry point
        if self.instance.cfg is not None:
            the_func = self.instance.kb.functions.function(name='main')
            if the_func is None:
                the_func = self.instance.kb.functions.function(addr=self.instance.project.entry)

            if the_func is not None:
                self.on_function_selected(the_func)

            # Initialize the linear viewer
            if len(self.view_manager.views_by_category['disassembly']) == 1:
                view = self.view_manager.first_view_in_category('disassembly')
            else:
                view = self.view_manager.current_view_in_category('disassembly')
            if view is not None:
                view._linear_viewer.initialize()

            # Reload the pseudocode view
            view = self.view_manager.first_view_in_category('pseudocode')
            if view is not None:
                view.reload()

            # Reload the strings view
            view = self.view_manager.first_view_in_category('strings')
            if view is not None:
                view.reload()

    def _on_flirt_signature_recognized(self):
        self.instance.add_job(
            PrototypeFindingJob(
                on_finish=self._on_prototype_found,
            )
        )

    def _on_prototype_found(self):
        self.instance.add_job(
            VariableRecoveryJob(
                on_finish=self.on_variable_recovered,
                **self.instance.variable_recovery_args,
            )
        )

    def on_variable_recovered(self):
        self.instance.add_job(
            CodeTaggingJob(
                on_finish=self.on_function_tagged,
            )
        )

    def on_function_tagged(self):
        # reload disassembly view
        if len(self.view_manager.views_by_category['disassembly']) == 1:
            view = self.view_manager.first_view_in_category('disassembly')
        else:
            view = self.view_manager.current_view_in_category('disassembly')

        if view is not None:
            view: DisassemblyView
            if view.current_function.am_obj is not None:
                view.reload()

    #
    # Public methods
    #

    def new_disassembly_view(self):
        """
        Add a new disassembly view into the
        central_widget with a unique id

        :return:    None
        """

        dis_views = self.view_manager.views_by_category['disassembly']
        dis_ids = [view.index for view in dis_views]
        dis_ids.sort()
        missing_ids = sorted(set(range(dis_ids[0], dis_ids[-1])) - set(dis_ids))
        new_view = DisassemblyView(self, 'center')
        if missing_ids:
            new_view.index = missing_ids[0]
        else:
            new_view.index = dis_ids[-1]+1
        self.add_view(new_view, new_view.caption, new_view.category)
        self.raise_view(new_view)
        if self.instance.binary_path is not None:
            self.on_cfg_generated()
        # TODO move new_view tab to front of dock

    def split_view(self):
        """
        Split the view into two panes and shift
        the current tab into the second pane

        :return:    None
        """

        window_id = self.view_manager.get_current_tab_id() + 1
        if self.is_split is False:
            self._main_window.central_widget.removeDockWidget(self.view_manager.docks[window_id])
            dock_area = ViewManager.DOCKING_POSITIONS.get(self.default_tabs[window_id].default_docking_position,
                                                          Qt.RightDockWidgetArea)
            dock = QSmartDockWidget(self.default_tabs[window_id].caption, parent=self.default_tabs[window_id])
            self._main_window.central_widget2.show()
            self._main_window.central_widget2.addDockWidget(dock_area, dock)
            dock.setWidget(self.default_tabs[window_id])
            self.is_split = True
            self.split_tab_id = window_id
            self.last_unsplit_view = dock
            self._main_window.central_widget_main.setStretchFactor(1,1)

    def add_view(self, view, caption, category):
        self.view_manager.add_view(view, caption, category)

    def remove_view(self, view):
        self.view_manager.remove_view(view)

    def unsplit_view(self):
        """
        Unsplit view if it is already split

        :return:    None
        """

        if self.is_split is True:
            window_id = self.split_tab_id
            self._main_window.central_widget2.hide()
            self._main_window.central_widget2.removeDockWidget(self.last_unsplit_view)
            dock_area = ViewManager.DOCKING_POSITIONS.get(self.default_tabs[window_id].default_docking_position,
                                                          Qt.RightDockWidgetArea)
            dock = QSmartDockWidget(self.default_tabs[window_id].caption, parent=self.default_tabs[window_id])
            self._main_window.central_widget.addDockWidget(dock_area, dock)
            dock.setWidget(self.default_tabs[window_id])
            self.view_manager.docks[window_id] = dock
            self._main_window.central_widget_main.setStretchFactor(1,0)
            self._main_window.central_widget_main.restoreState(self.splitter_state.value("splitterSizes"))
            self.view_manager.tabify_center_views()
            self.is_split = False

    def toggle_split(self):
        """
        Toggles the split state
        :return:    None
        """

        if self.is_split is False:
            self.split_view()
        else:
            self.unsplit_view()

    def raise_view(self, view):
        """
        Find the dock widget of a view, and then bring that dockable to front.

        :param BaseView view: The view to raise.
        :return:              None
        """

        self.view_manager.raise_view(view)

    def reload(self, categories=None):

        if categories is None:
            views = self.view_manager.views
        else:
            views = [ ]
            for category in categories:
                views.extend(self.view_manager.views_by_category.get(category, [ ]))

        for view in views:
            try:
                view.reload()
            except Exception:  # pylint:disable=broad-except
                _l.warning("Exception occurred during reloading view %s.", view, exc_info=True)

    def viz(self, obj):
        """
        Visualize the given object.

        - For integers, open the disassembly view and jump to that address
        - For Function objects, open the disassembly view and jump there
        - For strings, look up the symbol of that name and jump there
        """

        if type(obj) is int:
            self.jump_to(obj)
        elif type(obj) is str:
            sym = self.instance.project.loader.find_symbol(obj)
            if sym is not None:
                self.jump_to(sym.rebased_addr)
        elif type(obj) is Function:
            self.jump_to(obj.addr)

    def jump_to(self, addr, view=None, use_animation=False):
        if view is None or view.category != 'disassembly':
            view = self._get_or_create_disassembly_view()

        view.jump_to(addr, use_animation=use_animation)
        self.raise_view(view)
        view.setFocus()

    def set_comment(self, addr, comment_text):
        kb = self.instance.project.kb
        exists = addr in kb.comments

        # callback
        if comment_text is None and exists:
            self.plugins.handle_comment_changed(addr, "", False, False)
            del kb.comments[addr]
        else:
            self.plugins.handle_comment_changed(addr, comment_text, not exists, False)
            kb.comments[addr] = comment_text

        # callback first
        # TODO: can this be removed?
        if self.instance.set_comment_callback:
            self.instance.set_comment_callback(addr=addr, comment_text=comment_text)

        disasm_view = self._get_or_create_disassembly_view()
        if disasm_view._flow_graph.disasm is not None:
            # redraw
            disasm_view.current_graph.refresh()

    def decompile_current_function(self):
        current = self.view_manager.current_tab
        if isinstance(current, CodeView):
            current.decompile()
        else:
            view = self._get_or_create_disassembly_view()
            view.decompile_current_function()

    def view_proximity_for_current_function(self, view=None):
        if view is None or view.category != "proximity":
            view = self._get_or_create_proximity_view()

        disasm_view = self._get_or_create_disassembly_view()
        if disasm_view.current_function is not None:
            view.function = disasm_view.current_function.am_obj

        self.raise_view(view)

    def decompile_function(self, func: Function, curr_ins=None, view=None):
        """
        Decompile a function a switch to decompiled view. If curr_ins is
        defined, then also switch cursor focus to the position associated
        with the asm instruction addr

        :param func: The function to decompile
        :param curr_ins: The instruction the cursor was at before switching to decompiled view
        :param view: The decompiled qt text view
        :return:
        """

        if view is None or view.category != "pseudocode":
            view = self._get_or_create_pseudocode_view()

        view.function.am_obj = func
        view.function.am_event(focus=True, focus_addr=curr_ins)


    def create_simulation_manager(self, state, state_name, view=None):

        inst = self.instance
        hierarchy = StateHierarchy()
        simgr = inst.project.factory.simulation_manager(state, hierarchy=hierarchy)
        simgr_container = ObjectContainer(simgr, name=state_name)
        inst.simgrs.append(simgr_container)
        inst.simgrs.am_event(src='new_path')

        if view is None:
            view = self._get_or_create_symexec_view()
        view.select_simgr(simgr_container)

        self.raise_view(view)

    def interact_program(self, img_name, view=None):
        if view is None or view.category != 'interaction':
            view = self._get_or_create_interaction_view()
        view.initialize(img_name)

        self.raise_view(view)
        view.setFocus()

    def log(self, msg):
        if isinstance(msg, Exception):
            msg = ''.join(traceback.format_exception(type(msg), msg, msg.__traceback__))

        console = self.view_manager.first_view_in_category('console')
        if console is None:
            print(msg)
        else:
            console.print_text(msg)
            console.print_text('\n')

    def show_linear_disassembly_view(self):
        view = self._get_or_create_disassembly_view()
        view.display_linear_viewer()
        self.raise_view(view)
        view.setFocus()

    def show_graph_disassembly_view(self):
        view = self._get_or_create_disassembly_view()
        view.display_disasm_graph()
        self.raise_view(view)
        view.setFocus()

    def show_symexec_view(self):
        view = self._get_or_create_symexec_view()
        self.raise_view(view)
        view.setFocus()

    def show_states_view(self):
        view = self._get_or_create_states_view()
        self.raise_view(view)
        view.setFocus()

    def show_strings_view(self):
        view = self._get_or_create_strings_view()
        self.raise_view(view)
        view.setFocus()

    def show_patches_view(self):
        view = self._get_or_create_patches_view()
        self.raise_view(view)
        view.setFocus()

    def show_interaction_view(self):
        view = self._get_or_create_interaction_view()
        self.raise_view(view)
        view.setFocus()

    def show_types_view(self):
        view = self._get_or_create_types_view()
        self.raise_view(view)
        view.setFocus()

    def show_functions_view(self):
        view = self._get_or_create_functions_view()
        self.raise_view(view)
        view.setFocus()

    def show_console_view(self):
        view = self._get_or_create_console_view()
        self.raise_view(view)
        view.setFocus()

    #
    # Private methods
    #

    def _get_or_create_disassembly_view(self) -> DisassemblyView:
        # Take the first disassembly view
        if len(self.view_manager.views_by_category['disassembly']) == 1:
            view = self.view_manager.first_view_in_category('disassembly')
        else:
            view = self.view_manager.current_view_in_category('disassembly')

        if view is None:
            # Create a new disassembly view
            view = DisassemblyView(self, 'center')
            self.add_view(view, view.caption, view.category)
            view.reload()

        return view

    def _get_or_create_pseudocode_view(self):
        # Take the first pseudo-code view
        view = self.view_manager.first_view_in_category("pseudocode")

        if view is None:
            # Create a new pseudo-code view
            view = CodeView(self, 'center')
            self.add_view(view, view.caption, view.category)

        return view

    def _get_or_create_symexec_view(self):
        # Take the first symexec view
        view = self.view_manager.first_view_in_category("symexec")

        if view is None:
            # Create a new symexec view
            view = SymexecView(self, 'center')
            self.add_view(view, view.caption, view.category)

        return view

    def _get_or_create_states_view(self):
        # Take the first states view
        view = self.view_manager.first_view_in_category("states")

        if view is None:
            # Create a new states view
            view = StatesView(self, 'center')
            self.add_view(view, view.caption, view.category)

        return view

    def _get_or_create_strings_view(self):
        # Take the first strings view
        view = self.view_manager.first_view_in_category("strings")

        if view is None:
            # Create a new states view
            view = StringsView(self, 'center')
            self.add_view(view, view.caption, view.category)

        return view

    def _get_or_create_patches_view(self):
        # Take the first strings view
        view = self.view_manager.first_view_in_category("patches")

        if view is None:
            # Create a new states view
            view = PatchesView(self, 'center')
            self.add_view(view, view.caption, view.category)

        return view

    def _get_or_create_interaction_view(self):
        view = self.view_manager.first_view_in_category("interaction")
        if view is None:
            # Create a new interaction view
            view = InteractionView(self, 'center')
            self.add_view(view, view.caption, view.category)
        return view

    def _get_or_create_types_view(self):
        view = self.view_manager.first_view_in_category("types")
        if view is None:
            # Create a new interaction view
            view = TypesView(self, 'center')
            self.add_view(view, view.caption, view.category)
        return view

    def _get_or_create_proximity_view(self) -> ProximityView:
        # Take the first proximity view
        view = self.view_manager.first_view_in_category("proximity")

        if view is None:
            # Create a new proximity view
            view = ProximityView(self, 'center')
            self.add_view(view, view.caption, view.category)

        return view

    def _get_or_create_console_view(self) -> ConsoleView:
        # Take the first console view
        view = self.view_manager.first_view_in_category("console")

        if view is None:
            # Create a new console view
            view = ConsoleView(self, 'bottom')
            self.add_view(view, view.caption, view.category)

        return view

    def _get_or_create_functions_view(self) -> FunctionsView:
        # Take the first functions view
        view = self.view_manager.first_view_in_category("functions")

        if view is None:
            # Create a new functions view
            view = FunctionsView(self, 'left')
            self.add_view(view, view.caption, view.category)

        return view

    #
    # UI-related Callback Setters & Manipulation
    #

    # TODO: should these be removed? Nobody is using them and there is equivalent functionality elsewhere.

    def set_cb_function_backcolor(self, callback: Callable[[angrFunc], None]):
        fv = self.view_manager.first_view_in_category('functions')  # type: FunctionsView
        if fv:
            fv.backcolor_callback = callback

    def set_cb_insn_backcolor(self, callback: Callable[[int, bool], None]):
        if len(self.view_manager.views_by_category['disassembly']) == 1:
            dv = self.view_manager.first_view_in_category('disassembly')  # type: DisassemblyView
        else:
            dv = self.view_manager.current_view_in_category('disassembly')  # type: DisassemblyView
        if dv:
            dv.insn_backcolor_callback = callback

    def set_cb_label_rename(self, callback):
        if len(self.view_manager.views_by_category['disassembly']) == 1:
            dv = self.view_manager.first_view_in_category('disassembly')  # type: DisassemblyView
        else:
            dv = self.view_manager.current_view_in_category('disassembly')  # type: DisassemblyView
        if dv:
            dv.label_rename_callback = callback

<<<<<<< HEAD
    def add_disasm_insn_ctx_menu_entry(self, text, callback: Callable[[DisasmInsnContextMenu], None], add_separator_first=True):
        if len(self.view_manager.views_by_category['disassembly']) == 1:
            dv = self.view_manager.first_view_in_category('disassembly')  # type: DisassemblyView
        else:
            dv = self.view_manager.current_view_in_category('disassembly')  # type: DisassemblyView
=======
    def add_disasm_insn_ctx_menu_entry(self, text, callback: Callable[[DisasmInsnContextMenu], None],
                                       add_separator_first=True):
        dv = self.view_manager.first_view_in_category('disassembly')  # type: DisassemblyView
>>>>>>> 4d5d1670
        if dv._insn_menu:
            dv._insn_menu.add_menu_entry(text, callback, add_separator_first)

    def remove_disasm_insn_ctx_menu_entry(self, text, remove_preceding_separator=True):
        if len(self.view_manager.views_by_category['disassembly']) == 1:
            dv = self.view_manager.first_view_in_category('disassembly')  # type: DisassemblyView
        else:
            dv = self.view_manager.current_view_in_category('disassembly')  # type: DisassemblyView
        if dv._insn_menu:
            dv._insn_menu.remove_menu_entry(text, remove_preceding_separator)

    def set_cb_set_comment(self, callback):
        if len(self.view_manager.views_by_category['disassembly']) == 1:
            dv = self.view_manager.first_view_in_category('disassembly')  # type: DisassemblyView
        else:
            dv = self.view_manager.current_view_in_category('disassembly')  # type: DisassemblyView
        if dv:
            dv.set_comment_callback = callback<|MERGE_RESOLUTION|>--- conflicted
+++ resolved
@@ -606,17 +606,11 @@
         if dv:
             dv.label_rename_callback = callback
 
-<<<<<<< HEAD
     def add_disasm_insn_ctx_menu_entry(self, text, callback: Callable[[DisasmInsnContextMenu], None], add_separator_first=True):
         if len(self.view_manager.views_by_category['disassembly']) == 1:
             dv = self.view_manager.first_view_in_category('disassembly')  # type: DisassemblyView
         else:
             dv = self.view_manager.current_view_in_category('disassembly')  # type: DisassemblyView
-=======
-    def add_disasm_insn_ctx_menu_entry(self, text, callback: Callable[[DisasmInsnContextMenu], None],
-                                       add_separator_first=True):
-        dv = self.view_manager.first_view_in_category('disassembly')  # type: DisassemblyView
->>>>>>> 4d5d1670
         if dv._insn_menu:
             dv._insn_menu.add_menu_entry(text, callback, add_separator_first)
 
