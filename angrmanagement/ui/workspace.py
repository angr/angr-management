from typing import TYPE_CHECKING, Optional
import logging
import traceback
from string import ascii_uppercase

from PySide2.QtCore import Qt, QSettings

from angr.knowledge_plugins import Function
from angr import StateHierarchy

from ..config import Conf
from ..data.instance import ObjectContainer
from ..data.jobs import CodeTaggingJob, PrototypeFindingJob, VariableRecoveryJob
from .views import (FunctionsView, DisassemblyView, SymexecView, StatesView, StringsView, ConsoleView, CodeView,
                    InteractionView, PatchesView, DependencyView, ProximityView)
from .widgets.qsmart_dockwidget import QSmartDockWidget
from .view_manager import ViewManager

from ..plugins import PluginManager

if TYPE_CHECKING:
    from ..data.instance import Instance


_l = logging.getLogger(__name__)


class Workspace:
    def __init__(self, main_window, instance):

        self._main_window = main_window
        self._instance = instance
        self.is_split = False
        self.split_tab_id = 0
        instance.workspace = self

        self.view_manager: ViewManager = ViewManager(self)
        self.plugins: PluginManager = PluginManager(self)

        self.current_screen = ObjectContainer(None, name="current_screen")

        #
        # Initialize font configurations
        #

        self.default_tabs = [
            FunctionsView(self, 'left'),
            DisassemblyView(self, 'center'),
            ProximityView(self, 'center'),
            CodeView(self, 'center'),
        ]
        if Conf.has_operation_mango:
            self.default_tabs.append(
                DependencyView(self, 'center')
            )
        self.default_tabs += [
            SymexecView(self, 'center'),
            StatesView(self, 'center'),
            StringsView(self, 'center'),
            PatchesView(self, 'center'),
            InteractionView(self, 'center'),
            ConsoleView(self, 'bottom'),
        ]

        #
        # Save initial splitter state
        #

        self.splitter_state = QSettings()
        self.splitter_state.setValue("splitterSizes", self._main_window.central_widget_main.saveState())

        for tab in self.default_tabs:
            self.add_view(tab, tab.caption, tab.category)

    #
    # Properties
    #

    @property
    def instance(self) -> 'Instance':
        return self._instance

    #
    # Events
    #

    def on_function_selected(self, func):

        self._get_or_create_disassembly_view().display_function(func)
        codeview = self.view_manager.first_view_in_category('pseudocode')
        if codeview is not None and codeview.is_shown():
            codeview.function.am_obj = func
            codeview.function.am_event(focus=True)

    def on_cfg_generated(self):

        self.instance.add_job(
            PrototypeFindingJob(
                on_finish=self._on_prototype_found,
            )
        )

        # display the main function if it exists, otherwise display the function at the entry point
        if self.instance.cfg is not None:
            the_func = self.instance.kb.functions.function(name='main')
            if the_func is None:
                the_func = self.instance.kb.functions.function(addr=self.instance.project.entry)

            if the_func is not None:
                self.on_function_selected(the_func)

            # Initialize the linear viewer
            self.view_manager.first_view_in_category('disassembly')._linear_viewer.initialize()

            # Reload the pseudocode view
            self.view_manager.first_view_in_category('pseudocode').reload()

            # Reload the strings view
            self.view_manager.first_view_in_category('strings').reload()

    def _on_prototype_found(self):
        self.instance.add_job(
            VariableRecoveryJob(
                on_finish=self.on_variable_recovered,
            )
        )

    def on_variable_recovered(self):
        self.instance.add_job(
            CodeTaggingJob(
                on_finish=self.on_function_tagged,
            )
        )

    def on_function_tagged(self):
        # reload disassembly view
        view = self.view_manager.first_view_in_category('disassembly')
        if view is not None:
            view: DisassemblyView
            if view.current_function.am_obj is not None:
                view.reload()

    #
    # Public methods
    #

    def new_disassembly_view(self):
        """
        Add a new disassembly view into the
        central_widget with a unique id

        :return:    None
        """

<<<<<<< HEAD
        dis_views = self.view_manager.views_by_category['disassembly']
        dis_ids = [int(view.caption.split("-")[-1]) for view in dis_views]
        dis_ids.sort()
        missing_ids = sorted(set(range(dis_ids[0], dis_ids[-1])) - set(dis_ids))
        new_view = DisassemblyView(self, 'center')
        if missing_ids:
            new_view.caption = f'Disassembly-{missing_ids[0]}'
        else:
            new_view.caption = f'Disassembly-{dis_ids[-1]+1}'
        self.add_view(new_view, new_view.caption, new_view.category)
        self.raise_view(new_view)
        if self.instance.binary_path is not None:
            self.on_cfg_generated()
            # TODO move new_view tab to front of dock
=======
        # Replace first disassembly view to appropriate naming convention 
        if self.view_manager.disas_view_counter == 1:
            for view in self.view_manager.docks:
                if view.windowTitle() == 'Disassembly':
                    view.setWindowTitle("Disassembly-A")
                    self.view_manager.first_view_in_category('disassembly').caption = "Disassembly-A"
                    break
                    
        # Allow new views if view counter is less than 26 (count of letters in alphabet) 
        if self.view_manager.disas_view_counter < 26:
            new_view = DisassemblyView(self, 'center')
            new_view.caption = f'Disassembly-{ascii_uppercase[self.view_manager.disas_view_counter]}'
            self.add_view(new_view, new_view.caption, new_view.category)
            self.view_manager.disas_view_counter += 1
            # TODO move new_view tab to front of dock
            self.raise_view(new_view)
            if self.instance.binary_path is not None:
                self.on_cfg_generated()
            
            # If letter is 'Z', disable ability to add new views
            if self.view_manager.disas_view_counter >= 26:
                self.view_manager.enable_disas_button = False
                self.view_manager.toggle_new_disas_button()
>>>>>>> 5cbe41a9

    def split_view(self):
        """
        Split the view into two panes and shift
        the current tab into the second pane

        :return:    None
        """

        window_id = self.view_manager.get_current_tab_id() + 1
        if self.is_split is False:
            self._main_window.central_widget.removeDockWidget(self.view_manager.docks[window_id])
            dock_area = ViewManager.DOCKING_POSITIONS.get(self.default_tabs[window_id].default_docking_position,
                                                          Qt.RightDockWidgetArea)
            dock = QSmartDockWidget(self.default_tabs[window_id].caption, parent=self.default_tabs[window_id])
            self._main_window.central_widget2.show()
            self._main_window.central_widget2.addDockWidget(dock_area, dock)
            dock.setWidget(self.default_tabs[window_id])
            self.is_split = True
            self.split_tab_id = window_id
            self.last_unsplit_view = dock
            self._main_window.central_widget_main.setStretchFactor(1,1)

    def add_view(self, view, caption, category):
        self.view_manager.add_view(view, caption, category)

    def remove_view(self, view):
        self.view_manager.remove_view(view)

    def unsplit_view(self):
        """
        Unsplit view if it is already split

        :return:    None
        """

        if self.is_split is True:
            window_id = self.split_tab_id
            self._main_window.central_widget2.hide()
            self._main_window.central_widget2.removeDockWidget(self.last_unsplit_view)
            dock_area = ViewManager.DOCKING_POSITIONS.get(self.default_tabs[window_id].default_docking_position,
                                                          Qt.RightDockWidgetArea)
            dock = QSmartDockWidget(self.default_tabs[window_id].caption, parent=self.default_tabs[window_id])
            self._main_window.central_widget.addDockWidget(dock_area, dock)
            dock.setWidget(self.default_tabs[window_id])
            self.view_manager.docks[window_id] = dock
            self._main_window.central_widget_main.setStretchFactor(1,0)
            self._main_window.central_widget_main.restoreState(self.splitter_state.value("splitterSizes"))
            self.view_manager.tabify_center_views()
            self.is_split = False

    def toggle_split(self):
        """
        Toggles the split state
        :return:    None
        """

        if self.is_split is False:
            self.split_view()
        else:
            self.unsplit_view()

    def raise_view(self, view):
        """
        Find the dock widget of a view, and then bring that dockable to front.

        :param BaseView view: The view to raise.
        :return:              None
        """

        self.view_manager.raise_view(view)

    def reload(self, categories=None):

        if categories is None:
            views = self.view_manager.views
        else:
            views = [ ]
            for category in categories:
                views.extend(self.view_manager.views_by_category.get(category, [ ]))

        for view in views:
            try:
                view.reload()
            except Exception:
                _l.warning("Exception occurred during reloading view %s.", view, exc_info=True)
                pass

    def viz(self, obj):
        """
        Visualize the given object.

        - For integers, open the disassembly view and jump to that address
        - For Function objects, open the disassembly view and jump there
        - For strings, look up the symbol of that name and jump there
        """

        if type(obj) is int:
            self.jump_to(obj)
        elif type(obj) is str:
            sym = self.instance.project.loader.find_symbol(obj)
            if sym is not None:
                self.jump_to(sym.rebased_addr)
        elif type(obj) is Function:
            self.jump_to(obj.addr)

    def jump_to(self, addr, view=None, use_animation=False):
        if view is None or view.category != "disassembly":
            view = self._get_or_create_disassembly_view()

        view.jump_to(addr, use_animation=use_animation)
        self.raise_view(view)
        view.setFocus()

    def set_comment(self, addr, comment_text):

        kb = self.instance.project.kb
        if comment_text is None and addr in kb.comments:
            del kb.comments[addr]
        kb.comments[addr] = comment_text

        # callback first
        if self.instance.set_comment_callback:
            self.instance.set_comment_callback(addr=addr, comment_text=comment_text)

        disasm_view = self._get_or_create_disassembly_view()
        if disasm_view._flow_graph.disasm is not None:
            # redraw
            disasm_view.current_graph.refresh()

    def decompile_current_function(self):
        current = self.view_manager.current_tab
        if isinstance(current, CodeView):
            current.decompile()
        else:
            view = self._get_or_create_disassembly_view()
            view.decompile_current_function()

    def view_proximity_for_current_function(self, view=None):
        if view is None or view.category != "proximity":
            view = self._get_or_create_proximity_view()

        disasm_view = self._get_or_create_disassembly_view()
        if disasm_view.current_function is not None:
            view.function = disasm_view.current_function.am_obj

        self.raise_view(view)

    def decompile_function(self, func: Function, curr_ins=None, view=None):
        """
        Decompile a function a switch to decompiled view. If curr_ins is
        defined, then also switch cursor focus to the position associated
        with the asm instruction addr

        :param func: The function to decompile
        :param curr_ins: The instruction the cursor was at before switching to decompiled view
        :param view: The decompiled qt text view
        :return:
        """

        if view is None or view.category != "pseudocode":
            view = self._get_or_create_pseudocode_view()

        view.function.am_obj = func
        view.function.am_event(focus=True, focus_addr=curr_ins)

    def create_simulation_manager(self, state, state_name, view=None):

        inst = self.instance
        hierarchy = StateHierarchy()
        simgr = inst.project.factory.simulation_manager(state, hierarchy=hierarchy)
        simgr_container = ObjectContainer(simgr, name=state_name)
        inst.simgrs.append(simgr_container)
        inst.simgrs.am_event(src='new_path')

        if view is None:
            view = self._get_or_create_symexec_view()
        view.select_simgr(simgr_container)

        self.raise_view(view)

    def interact_program(self, img_name, view=None):
        if view is None or view.category != 'interaction':
            view = self._get_or_create_interaction_view()
        view.initialize(img_name)

        self.raise_view(view)
        view.setFocus()

    def log(self, msg):
        if isinstance(msg, Exception):
            msg = ''.join(traceback.format_exception(type(msg), msg, msg.__traceback__))

        console = self.view_manager.first_view_in_category('console')
        if console is None:
            print(msg)
        else:
            console.print_text(msg)
            console.print_text('\n')

    def show_linear_disassembly_view(self):
        view = self._get_or_create_disassembly_view()
        view.display_linear_viewer()
        self.raise_view(view)
        view.setFocus()

    def show_graph_disassembly_view(self):
        view = self._get_or_create_disassembly_view()
        view.display_disasm_graph()
        self.raise_view(view)
        view.setFocus()

    def show_symexec_view(self):
        view = self._get_or_create_symexec_view()
        self.raise_view(view)
        view.setFocus()

    def show_states_view(self):
        view = self._get_or_create_states_view()
        self.raise_view(view)
        view.setFocus()

    def show_strings_view(self):
        view = self._get_or_create_strings_view()
        self.raise_view(view)
        view.setFocus()

    #
    # Private methods
    #

    def _get_or_create_disassembly_view(self) -> DisassemblyView:
        # Take the first disassembly view
        view = self.view_manager.first_view_in_category("disassembly")

        if view is None:
            # Create a new disassembly view
            view = DisassemblyView(self, 'center')
            self.add_view(view, view.caption, view.category)
            view.reload()

        return view

    def _get_or_create_pseudocode_view(self):
        # Take the first pseudo-code view
        view = self.view_manager.first_view_in_category("pseudocode")

        if view is None:
            # Create a new pseudo-code view
            view = CodeView(self, 'center')
            self.add_view(view, view.caption, view.category)

        return view

    def _get_or_create_symexec_view(self):
        # Take the first symexec view
        view = self.view_manager.first_view_in_category("symexec")

        if view is None:
            # Create a new symexec view
            view = SymexecView(self, 'center')
            self.add_view(view, view.caption, view.category)

        return view

    def _get_or_create_states_view(self):
        # Take the first states view
        view = self.view_manager.first_view_in_category("states")

        if view is None:
            # Create a new states view
            view = StatesView(self, 'center')
            self.add_view(view, view.caption, view.category)

        return view

    def _get_or_create_strings_view(self):
        # Take the first strings view
        view = self.view_manager.first_view_in_category("strings")

        if view is None:
            # Create a new states view
            view = StringsView(self, 'center')
            self.add_view(view, view.caption, view.category)

        return view

    def _get_or_create_interaction_view(self):
        view = self.view_manager.first_view_in_category("interaction")
        if view is None:
            # Create a new interaction view
            view = InteractionView(self, 'center')
            self.add_view(view, view.caption, view.category)
        return view

    def _get_or_create_proximity_view(self) -> ProximityView:
        # Take the first proximity view
        view = self.view_manager.first_view_in_category("proximity")

        if view is None:
            # Create a new proximity view
            view = ProximityView(self, 'center')
            self.add_view(view, view.caption, view.category)

        return view

    #
    # UI-related Callback Setters & Manipulation
    #

    # TODO: should these be removed? Nobody is using them and there is equivalent functionality elsewhere.

    from typing import Callable
    from angr.knowledge_plugins.functions.function import Function as angrFunc
    from .menus.disasm_insn_context_menu import DisasmInsnContextMenu

    def set_cb_function_backcolor(self, callback: Callable[[angrFunc], None]):
        fv = self.view_manager.first_view_in_category('functions')  # type: FunctionsView
        if fv:
            fv.backcolor_callback = callback

    def set_cb_insn_backcolor(self, callback: Callable[[int, bool], None]):
        dv = self.view_manager.first_view_in_category('disassembly')  # type: DisassemblyView
        if dv:
            dv.insn_backcolor_callback = callback

    def set_cb_label_rename(self, callback):
        dv = self.view_manager.first_view_in_category('disassembly')  # type: DisassemblyView
        if dv:
            dv.label_rename_callback = callback

    def add_disasm_insn_ctx_menu_entry(self, text, callback: Callable[[DisasmInsnContextMenu], None], add_separator_first=True):
        dv = self.view_manager.first_view_in_category('disassembly')  # type: DisassemblyView
        if dv._insn_menu:
            dv._insn_menu.add_menu_entry(text, callback, add_separator_first)

    def remove_disasm_insn_ctx_menu_entry(self, text, remove_preceding_separator=True):
        dv = self.view_manager.first_view_in_category('disassembly')  # type: DisassemblyView
        if dv._insn_menu:
            dv._insn_menu.remove_menu_entry(text, remove_preceding_separator)

    def set_cb_set_comment(self, callback):
        dv = self.view_manager.first_view_in_category('disassembly')  # type: DisassemblyView
        if dv:
            dv.set_comment_callback = callback<|MERGE_RESOLUTION|>--- conflicted
+++ resolved
@@ -152,7 +152,6 @@
         :return:    None
         """
 
-<<<<<<< HEAD
         dis_views = self.view_manager.views_by_category['disassembly']
         dis_ids = [int(view.caption.split("-")[-1]) for view in dis_views]
         dis_ids.sort()
@@ -167,31 +166,6 @@
         if self.instance.binary_path is not None:
             self.on_cfg_generated()
             # TODO move new_view tab to front of dock
-=======
-        # Replace first disassembly view to appropriate naming convention 
-        if self.view_manager.disas_view_counter == 1:
-            for view in self.view_manager.docks:
-                if view.windowTitle() == 'Disassembly':
-                    view.setWindowTitle("Disassembly-A")
-                    self.view_manager.first_view_in_category('disassembly').caption = "Disassembly-A"
-                    break
-                    
-        # Allow new views if view counter is less than 26 (count of letters in alphabet) 
-        if self.view_manager.disas_view_counter < 26:
-            new_view = DisassemblyView(self, 'center')
-            new_view.caption = f'Disassembly-{ascii_uppercase[self.view_manager.disas_view_counter]}'
-            self.add_view(new_view, new_view.caption, new_view.category)
-            self.view_manager.disas_view_counter += 1
-            # TODO move new_view tab to front of dock
-            self.raise_view(new_view)
-            if self.instance.binary_path is not None:
-                self.on_cfg_generated()
-            
-            # If letter is 'Z', disable ability to add new views
-            if self.view_manager.disas_view_counter >= 26:
-                self.view_manager.enable_disas_button = False
-                self.view_manager.toggle_new_disas_button()
->>>>>>> 5cbe41a9
 
     def split_view(self):
         """
