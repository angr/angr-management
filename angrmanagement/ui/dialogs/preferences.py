from PySide6.QtGui import QColor
<<<<<<< HEAD
from PySide6.QtWidgets import QDialog, QVBoxLayout, QHBoxLayout, QListWidget, QListView, QStackedWidget, QWidget, \
    QGroupBox, QLabel, QCheckBox, QPushButton, QLineEdit, QListWidgetItem, QScrollArea, QFrame, QComboBox, \
    QSizePolicy, QDialogButtonBox
from PySide6.QtCore import QSize, Qt

=======
from PySide6.QtWidgets import (
    QDialog,
    QVBoxLayout,
    QHBoxLayout,
    QListWidget,
    QListView,
    QStackedWidget,
    QWidget,
    QGroupBox,
    QLabel,
    QCheckBox,
    QPushButton,
    QLineEdit,
    QListWidgetItem,
    QScrollArea,
    QFrame,
    QComboBox,
    QSizePolicy,
    QDialogButtonBox,
)
from PySide6.QtCore import QSize

from angrmanagement.ui.widgets.qcolor_option import QColorOption
from angrmanagement.ui.widgets.qfont_option import QFontOption
from angrmanagement.ui.css import refresh_theme
>>>>>>> c2d5747a
from angrmanagement.config.config_manager import ENTRIES
from angrmanagement.config.color_schemes import COLOR_SCHEMES
from angrmanagement.config import Conf, save_config
from angrmanagement.logic.url_scheme import AngrUrlScheme
<<<<<<< HEAD
from angrmanagement.ui.widgets.qcolor_option import QColorOption
from angrmanagement.utils.track_system_theme import TrackSystemTheme
=======
>>>>>>> c2d5747a


class Page(QWidget):
    """
    Base class for pages.
    """

    def save_config(self):
        raise NotImplementedError()

    def revert_unsaved(self):
        raise NotImplementedError()

    NAME = NotImplemented


class Integration(Page):
    """
    The integration page.
    """

    NAME = "OS Integration"

    def __init__(self, parent=None):
        super().__init__(parent)

        self._url_scheme_chk = None  # type:QCheckBox
        self._url_scheme_text = None  # type:QLineEdit

        self._init_widgets()
        self._load_config()

    def _init_widgets(self):

        # os integration
        os_integration = QGroupBox("OS integration")
        self._url_scheme_chk = QCheckBox("Register angr URL scheme (angr://).")
        self._url_scheme_text = QLineEdit()
        self._url_scheme_text.setReadOnly(True)
        url_scheme_lbl = QLabel("Currently registered to:")

        os_layout = QVBoxLayout()
        os_layout.addWidget(self._url_scheme_chk)
        os_layout.addWidget(url_scheme_lbl)
        os_layout.addWidget(self._url_scheme_text)

        os_integration.setLayout(os_layout)

        layout = QVBoxLayout()
        layout.addWidget(os_integration)
        layout.addStretch()
        self.setLayout(layout)

    def _load_config(self):
        scheme = AngrUrlScheme()
        try:
            registered, register_as = scheme.is_url_scheme_registered()
            self._url_scheme_chk.setChecked(registered)
            self._url_scheme_text.setText(register_as)
        except NotImplementedError:
            # the current OS is not supported
            self._url_scheme_chk.setDisabled(True)

    def save_config(self):
        scheme = AngrUrlScheme()
        try:
            registered, _ = scheme.is_url_scheme_registered()
            if registered != self._url_scheme_chk.isChecked():
                # we need to do something
                if self._url_scheme_chk.isChecked():
                    scheme.register_url_scheme()
                else:
                    scheme.unregister_url_scheme()
        except NotImplementedError:
            # the current OS is not supported
            pass

    def revert_unsaved(self):
        pass


class ThemeAndColors(Page):
    """
    Theme and Colors preferences page.
    """

    NAME = "Theme and Colors"

    def __init__(self, parent=None):
        super().__init__(parent=parent)

        self._to_save = {}
        self._auto = TrackSystemTheme.get()
        self._auto_original: bool = self._auto.enabled()
        self._schemes_combo: QComboBox = None

        self._init_widgets()

    def _init_widgets(self):
        page_layout = QVBoxLayout()

        scheme_loader_layout = QHBoxLayout()
        color_scheme_lbl = QLabel("Load Theme:")
        color_scheme_lbl.setSizePolicy(QSizePolicy(QSizePolicy.Fixed, QSizePolicy.Fixed))
        scheme_loader_layout.addWidget(color_scheme_lbl)

        self._schemes_combo = QComboBox(self)
        current_theme_idx = 0
        for idx, name in enumerate(list(sorted(COLOR_SCHEMES))):
            if name == Conf.theme_name:
                current_theme_idx = idx
            self._schemes_combo.addItem(name)
        self._schemes_combo.setCurrentIndex(current_theme_idx)
        scheme_loader_layout.addWidget(self._schemes_combo)
        load_btn = QPushButton("Load")
        load_btn.setSizePolicy(QSizePolicy(QSizePolicy.Fixed, QSizePolicy.Fixed))
        load_btn.clicked.connect(self._on_load_scheme_clicked)
        scheme_loader_layout.addWidget(load_btn)
        page_layout.addLayout(scheme_loader_layout)

        edit_colors_layout = QVBoxLayout()
        for ce in ENTRIES:
            if ce.type_ is not QColor:
                continue
            row = QColorOption(getattr(Conf, ce.name), ce.name)
            edit_colors_layout.addWidget(row)
            self._to_save[ce.name] = (ce, row)

        frame = QFrame()
        frame.setLayout(edit_colors_layout)

        scroll = QScrollArea()
        scroll.setWidget(frame)

        scroll_layout = QHBoxLayout()
        scroll_layout.addWidget(scroll)

        page_layout.addLayout(scroll_layout)

        self._track_system = QCheckBox("Override: Track System Theme", self)
        self._track_system.setCheckState(Qt.CheckState.Checked if self._auto.enabled() else Qt.CheckState.Unchecked)
        self._track_system.stateChanged.connect(self._toggle_system_tracking)
        page_layout.addWidget(self._track_system)

        self.setLayout(page_layout)

    def _toggle_system_tracking(self, state: int):
        self._auto.set_enabled(state == Qt.CheckState.Checked.value)
        if state == Qt.CheckState.Unchecked.value:
            self._on_load_scheme_clicked()
        self._on_load_scheme_clicked()

    def _load_color_scheme(self, name):
        for prop, value in COLOR_SCHEMES[name].items():
            row = self._to_save[prop][1]
            row.set_color(value)

    def _on_load_scheme_clicked(self):
        self._load_color_scheme(self._schemes_combo.currentText())
        self.save_config()

    def revert_unsaved(self):
        self._auto.set_enabled(self._auto_original)

    def save_config(self):
        # pylint: disable=assigning-non-slot
        Conf.theme_name = self._schemes_combo.currentText()
        for ce, row in self._to_save.values():
            setattr(Conf, ce.name, row.color.am_obj)
<<<<<<< HEAD
        Conf.theme_track_system = self._auto.enabled()
        self._auto.refresh_theme()
=======
>>>>>>> c2d5747a


class Style(Page):
    """
    Preference pane for UI style choices
    """

    NAME = "Style"

    def __init__(self, parent=None):
        super().__init__(parent=parent)
        self._init_widgets()

    def _init_widgets(self):
        page_layout = QVBoxLayout(self)

        # Log format
        log_format_layout = QHBoxLayout()
        log_format_lbl = QLabel("Log datetime Format String:")
        log_format_lbl.setSizePolicy(QSizePolicy(QSizePolicy.Fixed, QSizePolicy.Fixed))
        log_format_layout.addWidget(log_format_lbl)
        self.log_format_entry = QLineEdit(self)
        self.log_format_entry.setClearButtonEnabled(True)
        self.log_format_entry.setText(Conf.log_timestamp_format)
        log_format_layout.addWidget(self.log_format_entry)
        page_layout.addLayout(log_format_layout)

        # Font options
        self._font_options = [
            QFontOption("Application Font", "ui_default_font", self),
            # TODO: other app fonts, things which set them respect updates to them in Conf
            # QFontOption("Tab View Font", "tabular_view_font", self),
            # QFontOption("Disassembly Font", "disasm_font", self),
            # QFontOption("SymExc Font", "symexec_font", self),
            # QFontOption("Code Font", "code_font", self),
        ]
        font_layout = QVBoxLayout()
        for i in self._font_options:
            font_layout.addWidget(i)
        page_layout.addLayout(font_layout)

        page_layout.addStretch()

    def save_config(self):
        fmt = self.log_format_entry.text()
        if fmt:
            Conf.log_timestamp_format = fmt
        for i in self._font_options:
            i.update()


class Preferences(QDialog):
    """
    Application preferences dialog.
    """

    def __init__(self, workspace, parent=None):
        super().__init__(parent)

        self.workspace = workspace

        self._pages = []

        self._init_widgets()

    def _init_widgets(self):

        # contents
        contents = QListWidget()
        contents.setViewMode(QListView.IconMode)
        contents.setIconSize(QSize(96, 84))
        contents.setMovement(QListView.Static)
        contents.setMaximumWidth(128)
        contents.setSpacing(12)

        def item_changed(item: QListWidgetItem):
            pageno = item.data(1)  # type: Page
            pages.setCurrentIndex(pageno)

        contents.itemClicked.connect(item_changed)

        self._pages.append(Integration())
        self._pages.append(ThemeAndColors())
        self._pages.append(Style())

        pages = QStackedWidget()
        for idx, page in enumerate(self._pages):
            pages.addWidget(page)
            list_item = QListWidgetItem(page.NAME)
            list_item.setData(1, idx)
            contents.addItem(list_item)

        # buttons
        buttons = QDialogButtonBox(parent=self)
        buttons.setStandardButtons(QDialogButtonBox.StandardButton.Close | QDialogButtonBox.StandardButton.Ok)
        buttons.button(QDialogButtonBox.Ok).setText("Save")
        buttons.accepted.connect(self._on_ok_clicked)
        buttons.rejected.connect(self.close)

        # layout
        top_layout = QHBoxLayout()
        top_layout.addWidget(contents)
        top_layout.addWidget(pages)

        main_layout = QVBoxLayout()
        main_layout.addLayout(top_layout)
        main_layout.addWidget(buttons)

        self.setLayout(main_layout)

    def close(self, *args, **kwargs):
        for page in self._pages:
            page.revert_unsaved()
        super().close(*args, **kwargs)

    def _on_ok_clicked(self):
        for page in self._pages:
            page.save_config()
        save_config()
        refresh_theme()  # Apply updates to theme
        self.close()<|MERGE_RESOLUTION|>--- conflicted
+++ resolved
@@ -1,11 +1,4 @@
 from PySide6.QtGui import QColor
-<<<<<<< HEAD
-from PySide6.QtWidgets import QDialog, QVBoxLayout, QHBoxLayout, QListWidget, QListView, QStackedWidget, QWidget, \
-    QGroupBox, QLabel, QCheckBox, QPushButton, QLineEdit, QListWidgetItem, QScrollArea, QFrame, QComboBox, \
-    QSizePolicy, QDialogButtonBox
-from PySide6.QtCore import QSize, Qt
-
-=======
 from PySide6.QtWidgets import (
     QDialog,
     QVBoxLayout,
@@ -26,21 +19,16 @@
     QSizePolicy,
     QDialogButtonBox,
 )
-from PySide6.QtCore import QSize
-
+from PySide6.QtCore import QSize, Qt
+
+from angrmanagement.utils.track_system_theme import TrackSystemTheme
 from angrmanagement.ui.widgets.qcolor_option import QColorOption
 from angrmanagement.ui.widgets.qfont_option import QFontOption
 from angrmanagement.ui.css import refresh_theme
->>>>>>> c2d5747a
 from angrmanagement.config.config_manager import ENTRIES
 from angrmanagement.config.color_schemes import COLOR_SCHEMES
 from angrmanagement.config import Conf, save_config
 from angrmanagement.logic.url_scheme import AngrUrlScheme
-<<<<<<< HEAD
-from angrmanagement.ui.widgets.qcolor_option import QColorOption
-from angrmanagement.utils.track_system_theme import TrackSystemTheme
-=======
->>>>>>> c2d5747a
 
 
 class Page(QWidget):
@@ -210,11 +198,8 @@
         Conf.theme_name = self._schemes_combo.currentText()
         for ce, row in self._to_save.values():
             setattr(Conf, ce.name, row.color.am_obj)
-<<<<<<< HEAD
         Conf.theme_track_system = self._auto.enabled()
         self._auto.refresh_theme()
-=======
->>>>>>> c2d5747a
 
 
 class Style(Page):
