--- conflicted
+++ resolved
@@ -1,7 +1,7 @@
 from datetime import datetime
 
 from bidict import bidict
-from PySide6.QtCore import QSize
+from PySide6.QtCore import QSize, Qt
 from PySide6.QtGui import QColor
 from PySide6.QtWidgets import (
     QCheckBox,
@@ -23,18 +23,7 @@
     QVBoxLayout,
     QWidget,
 )
-<<<<<<< HEAD
-from PySide6.QtCore import QSize, Qt
-
-from angrmanagement.utils.track_system_theme import TrackSystemTheme
-from angrmanagement.ui.widgets.qcolor_option import QColorOption
-from angrmanagement.ui.widgets.qfont_option import QFontOption
-from angrmanagement.ui.css import refresh_theme
-from angrmanagement.config.config_manager import ENTRIES
-from angrmanagement.config.color_schemes import COLOR_SCHEMES
-=======
-
->>>>>>> 0b37a4bc
+
 from angrmanagement.config import Conf, save_config
 from angrmanagement.config.color_schemes import COLOR_SCHEMES
 from angrmanagement.config.config_manager import ENTRIES
@@ -42,6 +31,7 @@
 from angrmanagement.ui.css import refresh_theme
 from angrmanagement.ui.widgets.qcolor_option import QColorOption
 from angrmanagement.ui.widgets.qfont_option import QFontOption
+from angrmanagement.utils.track_system_theme import TrackSystemTheme
 
 
 class Page(QWidget):
@@ -53,7 +43,7 @@
         raise NotImplementedError
 
     def revert_unsaved(self):
-        raise NotImplementedError()
+        raise NotImplementedError
 
     NAME = NotImplemented
 
@@ -148,11 +138,7 @@
 
         self._schemes_combo = QComboBox(self)
         current_theme_idx = 0
-<<<<<<< HEAD
-        for idx, name in enumerate(list(sorted(COLOR_SCHEMES))):
-=======
-        for idx, name in enumerate(["Current"] + sorted(COLOR_SCHEMES)):
->>>>>>> 0b37a4bc
+        for idx, name in enumerate(sorted(COLOR_SCHEMES)):
             if name == Conf.theme_name:
                 current_theme_idx = idx
             self._schemes_combo.addItem(name)
