--- conflicted
+++ resolved
@@ -577,19 +577,9 @@
         for annotations in self.workspace.plugins.build_qblock_annotations(qblock):
             addr_to_annotations[annotations.addr].append(annotations)
         for addr in qblock.addr_to_insns.keys():
-<<<<<<< HEAD
             if addr in self.workspace.instance.project._sim_procedures:
                 hook_annotation = QHookAnnotation(self, addr)
                 addr_to_annotations[addr].append(hook_annotation)
-            qsimgrs = self.workspace.view_manager.first_view_in_category("symexec")._simgrs
-            if addr in qsimgrs.find_addrs:
-                addr_to_annotations[addr].append(QFindAddrAnnotation(addr, self, qsimgrs))
-            if addr in qsimgrs.avoid_addrs:
-                addr_to_annotations[addr].append(QAvoidAddrAnnotation(addr, self, qsimgrs))
-=======
-            # if addr in self.workspace.instance.hooked_addresses:
-            #     hook_annotation = QHookAnnotation(self, addr)
-            #     addr_to_annotations[addr].append(hook_annotation)
             view = self.workspace.view_manager.first_view_in_category("symexec")
             if view is not None:
                 qsimgrs = view._simgrs
@@ -597,7 +587,6 @@
                     addr_to_annotations[addr].append(QFindAddrAnnotation(addr, self, qsimgrs))
                 if addr in qsimgrs.avoid_addrs:
                     addr_to_annotations[addr].append(QAvoidAddrAnnotation(addr, self, qsimgrs))
->>>>>>> 7a0e801c
         return QBlockAnnotations(addr_to_annotations, parent=qblock)
 
     #
