--- conflicted
+++ resolved
@@ -49,11 +49,7 @@
 
         self.base_caption = 'Disassembly'
         self._disassembly_level = DisassemblyLevel.MachineCode
-<<<<<<< HEAD
-
-=======
         self._show_minimap: bool = True
->>>>>>> 62afa06c
         self._show_address = True
         self._show_variable = True
         # whether we want to show identifier or not
