from typing import Union, Callable

from PySide2.QtWidgets import QVBoxLayout, QMenu, QApplication
from PySide2.QtCore import Qt, QSize

from ...data.instance import ObjectContainer
from ...utils import locate_function
from ...data.function_graph import FunctionGraph
from ...logic.disassembly import JumpHistory, InfoDock
from ..widgets import QDisasmGraph, QDisasmStatusBar, QLinearViewer
from ..dialogs.jumpto import JumpTo
from ..dialogs.rename_label import RenameLabel
from ..dialogs.set_comment import SetComment
from ..dialogs.new_state import NewState
from ..dialogs.xref import XRef
from ..menus.disasm_insn_context_menu import DisasmInsnContextMenu
from .view import BaseView


class DisassemblyView(BaseView):
    def __init__(self, workspace, *args, **kwargs):
        super(DisassemblyView, self).__init__('disassembly', workspace, *args, **kwargs)

        self.caption = 'Disassembly'

        self._show_address = True
        self._show_variable = False #True
        # whether we want to show identifier or not
        self._show_variable_ident = False

        self._linear_viewer = None  # type: QLinearViewer
        self._flow_graph = None  # type: QDisasmGraph
        self._statusbar = None
        self._jump_history = JumpHistory()
        self.infodock = InfoDock()
        self._variable_recovery_flavor = 'fast'
        self.variable_manager = None  # type: VariableManager
        self._current_function = ObjectContainer(None, 'The currently selected function')

<<<<<<< HEAD
        self._insn_menu: DisasmInsnContextMenu = None
=======
        self._insn_menu = None  # type: DisasmInsnContextMenu
>>>>>>> dcdacdc3

        self._insn_addr_on_context_menu = None

        # Callbacks
<<<<<<< HEAD
        self._insn_backcolor_callback = None
        self._label_rename_callback = None
=======
        self._insn_backcolor_callback = None  # type: Union[None, Callable[[int, bool], None]]   #  (addr, is_selected)
        self._label_rename_callback = None  # type: Union[None, Callable[[int, str], None]]      #  (addr, new_name)
        self._set_comment_callback = None  # type: Union[None, Callable[[int, str], None]]       #  (addr, comment_text)
>>>>>>> dcdacdc3

        self._init_widgets()
        self._init_menus()

    def reload(self):

        self.infodock.initialize()

        # Initialize the linear viewer
        # TODO: Relocate the logic to a better place
        self._linear_viewer.cfg = self.workspace.instance.cfg
        self._linear_viewer.cfb = self.workspace.instance.cfb
        self._linear_viewer.initialize()

    def save_image_to(self, path):
        if self._flow_graph is not None:
            self._flow_graph.save_image_to(path)

    def setFocus(self):
        self._flow_graph.setFocus()

    #
    # Properties
    #

    @property
    def disasm(self):
        return self._flow_graph.disasm

    @property
    def smart_highlighting(self):
        if self._flow_graph is None:
            return False
        if self.infodock is None:
            return False
        return self.infodock.smart_highlighting

    @property
    def show_address(self):
        return self._show_address

    @property
    def show_variable(self):
        return self._show_variable

    @property
    def show_variable_identifier(self):
        return self._show_variable_ident

    @property
    def variable_recovery_flavor(self):
        return self._variable_recovery_flavor

    @variable_recovery_flavor.setter
    def variable_recovery_flavor(self, v):
        if v in ('fast', 'accurate'):
            if v != self._variable_recovery_flavor:
                self._variable_recovery_flavor = v
                # TODO: Rerun the variable recovery analysis and update the current view

    @property
    def current_graph(self):
        if self._linear_viewer.isVisible():
            return self._linear_viewer
        else:
            return self._flow_graph

    #
    # Callbacks
    #

    @property
    def insn_backcolor_callback(self):
        return self._insn_backcolor_callback

    @insn_backcolor_callback.setter
    def insn_backcolor_callback(self, v):
        self._insn_backcolor_callback = v

    @property
    def label_rename_callback(self):
        return self._label_rename_callback

    @label_rename_callback.setter
    def label_rename_callback(self, v):
        self._label_rename_callback = v

<<<<<<< HEAD
=======
    @property
    def set_comment_callback(self):
        return self._set_comment_callback

    @set_comment_callback.setter
    def set_comment_callback(self, v):
        self._set_comment_callback = v


>>>>>>> dcdacdc3
    #
    # UI
    #

    def instruction_context_menu(self, insn, pos):

        self._insn_addr_on_context_menu = insn.addr

        # pass in the instruction address
        self._insn_menu.insn_addr = insn.addr
        # pop up the menu
        self._insn_menu.qmenu().exec_(pos)

        self._insn_addr_on_context_menu = None

    def popup_jumpto_dialog(self):
        JumpTo(self, parent=self).exec_()

    def popup_rename_label_dialog(self):
        label_addr = self._address_in_selection()
        if label_addr is None:
            return

        dialog = RenameLabel(self, label_addr, parent=self)
        dialog.exec_()

    def popup_comment_dialog(self):
        comment_addr = self._address_in_selection()
        if comment_addr is None:
            return

        dialog = SetComment(self, comment_addr, parent=self)
        dialog.exec_()

    def popup_newstate_dialog(self, asynch=True):
        addr = self._address_in_selection()
        if addr is None:
            return

        dialog = NewState(self.workspace.instance, addr=addr, create_simgr=True, parent=self)
        if asynch:
            dialog.show()
        else:
            dialog.exec_()

    def popup_xref_dialog(self, variable, asynch=True):

        dialog = XRef(self.variable_manager, variable, parent=self)
        if asynch:
            dialog.show()
        else:
            dialog.exec_()

    #
    # Public methods
    #

    def subscribe_insn_select(self, callback):
        """
        Appends the provided function to the list of callbacks to be called when an instruction is selected in the
        disassembly. The callback's parameters are:
            'graph': the `QBaseGraph` object
            'addr': integer address of the selected instruction
            'block': the `QBlock` containing the instruction
        :param callback: The callback function to call, which must accept **kwargs
        """
        self._linear_viewer.selected_insns.am_subscribe(callback)
        self._flow_graph.selected_insns.am_subscribe(callback)

    def display_disasm_graph(self):

        self._linear_viewer.hide()
        self._flow_graph.show()
        self._flow_graph.setFocus()

    def display_linear_viewer(self):

        self._flow_graph.hide()
        self._linear_viewer.show()
        self._linear_viewer._linear_view.setFocus()

        if self._current_function is not None:
            self._linear_viewer.navigate_to_addr(self._current_function.addr)

    def display_function(self, function):

        self._jump_history.jump_to(function.addr)
        self._display_function(function)

    def decompile_current_function(self):

        if self._current_function is not None:
            self.workspace.decompile_function(self._current_function)

    def toggle_smart_highlighting(self, enabled):
        """
        Toggle between the smart highlighting mode and the text-based highlighting mode.

        :param bool enabled: Enable smart highlighting.
        :return:             None
        """

        self.infodock.smart_highlighting = enabled

        self._flow_graph.refresh()
        self._linear_viewer.refresh()

    def toggle_show_address(self, show_address):
        """
        Toggle whether addresses are shown on disassembly graph.

        :param bool show_address: Whether the address should be shown or not.
        :return:                  None
        """

        self._show_address = show_address

        self.current_graph.refresh()

    def toggle_show_variable(self, show_variable):
        """
        Toggle whether variables are shown on disassembly graph.

        :param bool show_variable: Whether the variable should be shown or not.
        :return:                   None
        """

        self._show_variable = show_variable

        self.current_graph.refresh()

    def toggle_show_variable_identifier(self, show_ident):
        """
        Toggle whether variable identifiers are shown on disassembly graph.

        :param bool show_ident: Whether variable identifiers should be shown or not.
        :return:                None
        """

        self._show_variable_ident = show_ident

        self.current_graph.refresh()

    def toggle_instruction_selection(self, insn_addr):
        """
        Toggle the selection state of an instruction in the disassembly view.

        :param int insn_addr: Address of the instruction to toggle.
        :return:              None
        """

        if insn_addr in self.current_graph.selected_insns:
            self.current_graph.unselect_instruction(insn_addr)
        else:
            self.current_graph.select_instruction(insn_addr, unique=QApplication.keyboardModifiers() & Qt.CTRL == 0)
            self.current_graph.show_instruction(insn_addr)

    def toggle_operand_selection(self, insn_addr, operand_idx):
        """
        Toggle the selection state of an operand of an instruction in the disassembly view.

        :param int insn_addr:   Address of the instruction to toggle.
        :param int operand_idx: The operand to toggle.
        :return:                None
        """

        if (insn_addr, operand_idx) in self.current_graph.selected_operands:
            self.current_graph.unselect_operand(insn_addr, operand_idx)
        else:
            self.current_graph.select_operand(insn_addr, operand_idx, unique=QApplication.keyboardModifiers() & Qt.CTRL == 0)
            self.current_graph.show_instruction(insn_addr)

    def jump_to(self, addr, src_ins_addr=None):

        # Record the current instruction address first
        if src_ins_addr is not None:
            self._jump_history.record_address(src_ins_addr)

        self._jump_history.jump_to(addr)
        self._jump_to(addr)

        return True

    def jump_back(self):
        addr = self._jump_history.backtrack()
        if addr is not None:
            self._jump_to(addr)

    def jump_forward(self):
        addr = self._jump_history.forwardstep()
        if addr is not None:
            self._jump_to(addr)

    def rename_label(self, addr, new_name):
        if self._flow_graph.disasm is not None:

            is_renaming = False

            kb = self._flow_graph.disasm.kb
            if new_name == '':
                if addr in kb.labels:
                    del kb.labels[addr]
            else:
                if addr in kb.labels:
                    is_renaming = True
                kb.labels[addr] = new_name

            # callback first
            if self._label_rename_callback:
                self._label_rename_callback(addr, new_name)

            # redraw the current block
            self._flow_graph.update_label(addr, is_renaming=is_renaming)

    def set_comment(self, addr, comment_text):
        if self._flow_graph.disasm is not None:

            is_updating = False

            kb = self._flow_graph.disasm.kb
            if comment_text is None and addr in kb.comments:
                del kb.comments[addr]
            else:
                is_updating = addr in kb.comments

            kb.comments[addr] = comment_text

            # callback first
            if self._set_comment_callback:
                self._set_comment_callback(addr, comment_text)

            # redraw the current block
            self._flow_graph.update_comment(addr, comment_text)

    def avoid_addr_in_exec(self, addr):

        self.workspace.views_by_category['symexec'][0].avoid_addr_in_exec(addr)

    def sizeHint(self):
        return QSize(800, 800)

    def run_induction_variable_analysis(self):
        if self._flow_graph.induction_variable_analysis:
            self._flow_graph.induction_variable_analysis = None
        else:
            ana = self.workspace.instance.project.analyses.AffineRelationAnalysis(self._flow_graph._function_graph.function)
            self._flow_graph.induction_variable_analysis = ana
        self._flow_graph.refresh()

    #
    # Initialization
    #

    def _init_widgets(self):

        self._linear_viewer = QLinearViewer(self.workspace, self)
        self._flow_graph = QDisasmGraph(self.workspace, self)

        self._statusbar = QDisasmStatusBar(self, parent=self)

        hlayout = QVBoxLayout()
        hlayout.addWidget(self._flow_graph)
        hlayout.addWidget(self._linear_viewer)
        hlayout.addWidget(self._statusbar)
        hlayout.setContentsMargins(0, 0, 0, 0)

        self.setLayout(hlayout)

        self.display_disasm_graph()
        # self.display_linear_viewer()

    def _init_menus(self):

        self._insn_menu = DisasmInsnContextMenu(self)

    #
    # Private methods
    #

    def _display_function(self, the_func):

        self._current_function = the_func

        # set status bar
        self._statusbar.function = the_func

        # variable recovery
        if self.workspace.instance.project.kb.variables.has_function_manager(the_func.addr):
            variable_manager = self.workspace.instance.project.kb.variables
        else:
            # run variable recovery analysis
            if self._variable_recovery_flavor == 'fast':
                vr = self.workspace.instance.project.analyses.VariableRecoveryFast(the_func)
            else:
                vr = self.workspace.instance.project.analyses.VariableRecovery(the_func)
            variable_manager = vr.variable_manager
        self.variable_manager = variable_manager
        self.infodock.variable_manager = variable_manager

        if self._flow_graph.isVisible():
            if self._flow_graph.function_graph is None or self._flow_graph.function_graph.function is not the_func:
                # clear existing selected instructions and operands
                self._flow_graph.selected_insns.clear()
                self._flow_graph.selected_operands.clear()
                # set function graph of a new function
                self._flow_graph.function_graph = FunctionGraph(function=the_func)
            else:
                # still use the current function. just unselect existing selections.
                self._flow_graph.unselect_all_instructions()
                self._flow_graph.unselect_all_operands()

            self.workspace.views_by_category['console'][0].push_namespace({
                'func': the_func,
                'function_': the_func,
            })

        elif self._linear_viewer.isVisible():
            self._linear_viewer.navigate_to_addr(the_func.addr)

    def _jump_to(self, addr):
        function = locate_function(self.workspace.instance, addr)
        if function is not None:
            self._display_function(function)
            self.toggle_instruction_selection(addr)
            return True
        else:
            return False

    #
    # Utils
    #

    def _address_in_selection(self):
        if self._insn_addr_on_context_menu is not None:
            return self._insn_addr_on_context_menu
        elif len(self._flow_graph.selected_insns) == 1:
            return next(iter(self._flow_graph.selected_insns))
        else:
            return None<|MERGE_RESOLUTION|>--- conflicted
+++ resolved
@@ -37,23 +37,14 @@
         self.variable_manager = None  # type: VariableManager
         self._current_function = ObjectContainer(None, 'The currently selected function')
 
-<<<<<<< HEAD
-        self._insn_menu: DisasmInsnContextMenu = None
-=======
         self._insn_menu = None  # type: DisasmInsnContextMenu
->>>>>>> dcdacdc3
 
         self._insn_addr_on_context_menu = None
 
         # Callbacks
-<<<<<<< HEAD
-        self._insn_backcolor_callback = None
-        self._label_rename_callback = None
-=======
         self._insn_backcolor_callback = None  # type: Union[None, Callable[[int, bool], None]]   #  (addr, is_selected)
         self._label_rename_callback = None  # type: Union[None, Callable[[int, str], None]]      #  (addr, new_name)
         self._set_comment_callback = None  # type: Union[None, Callable[[int, str], None]]       #  (addr, comment_text)
->>>>>>> dcdacdc3
 
         self._init_widgets()
         self._init_menus()
@@ -141,8 +132,6 @@
     def label_rename_callback(self, v):
         self._label_rename_callback = v
 
-<<<<<<< HEAD
-=======
     @property
     def set_comment_callback(self):
         return self._set_comment_callback
@@ -152,7 +141,6 @@
         self._set_comment_callback = v
 
 
->>>>>>> dcdacdc3
     #
     # UI
     #
