import pickle
import os

from PySide2.QtWidgets import QMainWindow, QTabWidget, QFileDialog, QProgressBar, QMessageBox
from PySide2.QtGui import QResizeEvent, QIcon, QDesktopServices
from PySide2.QtCore import Qt, QSize, QEvent, QTimer, QUrl

import angr
import cle
try:
    import archr
    import keystone
except ImportError as e:
    archr = None
    keystone = None

from ..plugins import PluginManager
from ..logic import GlobalInfo
from ..data.instance import Instance
from .menus.file_menu import FileMenu
from .menus.analyze_menu import AnalyzeMenu
from .menus.help_menu import HelpMenu
from ..config import IMG_LOCATION
from .workspace import Workspace
from .dialogs.load_binary import LoadBinary, LoadBinaryError
from .dialogs.new_state import NewState
from .toolbars import StatesToolbar, AnalysisToolbar, FileToolbar

from .dialogs.load_docker_prompt import LoadDockerPrompt

class MainWindow(QMainWindow):
    """
    The main window of angr management.
    """
    def __init__(self, file_to_open=None, parent=None):
        super(MainWindow, self).__init__(parent)

        icon_location = os.path.join(IMG_LOCATION, 'angr.png')
        self.setWindowIcon(QIcon(icon_location))

        GlobalInfo.main_window = self

        # initialization
        self.caption = "angr Management"
        self.setMinimumSize(QSize(400, 400))
        self.setDockNestingEnabled(True)

        self.workspace = None
        self.central_widget = None
        self._plugin_mgr = None  # type: PluginManager

        self._file_toolbar = None  # type: FileToolbar
        self._states_toolbar = None  # type: StatesToolbar
        self._analysis_toolbar = None  # type: AnalysisToolbar
        self._progressbar = None  # type: QProgressBar
        self._load_binary_dialog = None

        self._status = ""
        self._progress = None

        self._init_menus()
        self._init_toolbars()
        self._init_statusbar()
        self._init_workspace()
        self._init_plugins()

        self.showMaximized()

        # I'm ready to show off!
        self.show()

        self.status = "Ready."

        if file_to_open is not None:
            self.load_file(file_to_open)

    def sizeHint(self, *args, **kwargs):
        return QSize(1200, 800)

    #
    # Properties
    #

    @property
    def caption(self):
        return self.getWindowTitle()

    @caption.setter
    def caption(self, v):
        self.setWindowTitle(v)

    @property
    def status(self):
        return self._status

    @status.setter
    def status(self, v):
        self._status = v

        self.statusBar().showMessage(v)

    @property
    def progress(self):
        return self._progress

    @progress.setter
    def progress(self, v):
        self._progress = v
        self._progressbar.show()
        self._progressbar.setValue(v)

    #
    # Dialogs
    #

    def _open_mainfile_dialog(self):
        file_path, _ = QFileDialog.getOpenFileName(self, "Open a binary", ".",
                                                   "All executables (*);;Windows PE files (*.exe);;Core Dumps (*.core);;angr database (*.adb)",
                                                   )
        return file_path

    def _pick_image_dialog(self):
        prompt = LoadDockerPrompt()
        if prompt.exec_() == 0:
            return # User canceled
        return prompt.textValue()

    def _load_options_dialog(self, partial_ld):
        try:
            self._load_binary_dialog = LoadBinary(partial_ld)
            self._load_binary_dialog.setModal(True)
            self._load_binary_dialog.exec_()

            if self._load_binary_dialog.cfg_args is not None:
                # load the binary
                return (self._load_binary_dialog.load_options, self._load_binary_dialog.cfg_args)
        except LoadBinaryError:
            pass
        return None, None



    def open_newstate_dialog(self):
        new_state_dialog = NewState(self.workspace.instance, parent=self)
        new_state_dialog.exec_()

    def open_doc_link(self):
        QDesktopServices.openUrl(QUrl("https://docs.angr.io/", QUrl.TolerantMode))

    def open_about_dialog(self):
        QMessageBox.about(self, "About angr", "Version 8")
    #
    # Widgets
    #

    def _init_statusbar(self):

        self._progressbar = QProgressBar()

        self._progressbar.setMinimum(0)
        self._progressbar.setMaximum(100)
        self._progressbar.hide()

        self.statusBar().addPermanentWidget(self._progressbar)

    def _init_toolbars(self):

        self._file_toolbar = FileToolbar(self)
        self._states_toolbar = StatesToolbar(self)
        self._analysis_toolbar = AnalysisToolbar(self)

        self.addToolBar(Qt.TopToolBarArea, self._file_toolbar.qtoolbar())
        self.addToolBar(Qt.TopToolBarArea, self._states_toolbar.qtoolbar())
        self.addToolBar(Qt.TopToolBarArea, self._analysis_toolbar.qtoolbar())

    #
    # Menus
    #

    def _init_menus(self):
        fileMenu = FileMenu(self)
        analyzeMenu = AnalyzeMenu(self)
        helpMenu = HelpMenu(self)
        self.menuBar().addMenu(fileMenu.qmenu())
        self.menuBar().addMenu(analyzeMenu.qmenu())
        self.menuBar().addMenu(helpMenu.qmenu())

    #
    # Workspace
    #

    def _init_workspace(self):
        self.central_widget = QMainWindow()
        self.setCentralWidget(self.central_widget)

        wk = Workspace(self, Instance())
        self.workspace = wk

        self.central_widget.setTabPosition(Qt.RightDockWidgetArea, QTabWidget.North)

    #
    # PluginManager
    #

    def _init_plugins(self):
        self._plugin_mgr = PluginManager(self.workspace)
        self._plugin_mgr.initialize_all()

    #
    # Event
    #

    def resizeEvent(self, event):
        """

        :param QResizeEvent event:
        :return:
        """

        self._recalculate_view_sizes(event.oldSize())

    def closeEvent(self, event):
        self._plugin_mgr.stop_all()
        event.accept()

    def event(self, event):

        if event.type() == QEvent.User:
            # our event callback

            try:
                event.result = event.execute()
            except Exception as e:
                event.exception = e
            event.event.set()

            return True

        return super(MainWindow, self).event(event)

    #
    # Actions
    #

    def reload(self):
        self.workspace.reload()

    def open_file_button(self):
        file_path = self._open_mainfile_dialog()
        self.load_file(file_path)

    def open_docker_button(self):
        required = {
            'archr':archr,
            'keystone (keystone-engine)':keystone
            }
        is_missing = [ key for key, value in required.items() if value is None ]
        if len(is_missing) > 0:
            req_msg = 'You need to install the following:\n\n\t' + '\n\t'.join(is_missing)
            req_msg += '\n\nInstall them to enable this functionality.'
            req_msg += '\nRelaunch angr-management after install.'
            QMessageBox().critical(self, 'Dependency error', req_msg)
            return

        img_name = self._pick_image_dialog()
        if img_name is None:
            return
        self.load_image(img_name)

    def load_file(self, file_path):
        if os.path.isfile(file_path):
            if file_path.endswith(".adb"):
                self.load_database(file_path)
            else:
                partial_ld = cle.Loader(file_path, perform_relocations=False)
                load_options, cfg_args = self._load_options_dialog(partial_ld)
                partial_ld.close()
                if cfg_args is None:
                    return

                proj = angr.Project(file_path, load_options=load_options)
                self._set_proj(proj, cfg_args)

    def load_image(self, img_name):
        with archr.targets.DockerImageTarget(img_name, target_path=None).build().start() as t:
            # this is perhaps the point where we should split out loading of generic targets?
            dsb = archr.arsenal.DataScoutBow(t)
            apb = archr.arsenal.angrProjectBow(t, dsb)
            partial_ld = apb.fire(return_loader=True, perform_relocations=False)
            load_options, cfg_args = self._load_options_dialog(partial_ld)
            partial_ld.close()
            if cfg_args is None:
                return

            proj = apb.fire(use_sim_procedures=True, load_options=load_options)
            self._set_proj(proj, cfg_args)

    def save_database(self):
        if self.workspace.instance.database_path is None:
            self.save_database_as()
        else:
            self._save_database(self.workspace.instance.database_path)

    def save_database_as(self):

        # Open File window
        file_path, _ = QFileDialog.getSaveFileName(
            self, "Save angr database", ".",
            "angr databases (*.adb)",
        )

        if not file_path.endswith(".adb"):
            file_path = file_path + ".adb"

        self._save_database(file_path)

    def quit(self):
        self.close()

    def run_variable_recovery(self):
        self.workspace.view_manager.first_view_in_category('disassembly').variable_recovery_flavor = 'accurate'

    def run_induction_variable_analysis(self):
        self.workspace.view_manager.first_view_in_category('disassembly').run_induction_variable_analysis()

    def decompile_current_function(self):
        if self.workspace is not None:
            self.workspace.decompile_current_function()

    #
    # Other public methods
    #

    def progress_done(self):
        self._progress = None
        self._progressbar.hide()

    #
    # Private methods
    #

    def _set_proj(self, proj, cfg_args=None):
        if cfg_args is None:
            cfg_args = {}
<<<<<<< HEAD

        proj = angr.Project(file_path, load_options=load_options)
        self.workspace.instance.project = proj
=======
        self.workspace.instance.set_project(proj)
>>>>>>> 79a20050
        self.workspace.instance.initialize(cfg_args=cfg_args)

    def _load_database(self, file_path):
        with open(file_path, "rb") as o:
            p,cfg,cfb = pickle.load(o)
        self.workspace.instance.project = p
        self.workspace.instance.cfg = cfg
        self.workspace.instance.cfb = cfb
        self.workspace.reload()
        self.workspace.on_cfg_generated()
        self.workspace.instance.database_path = file_path
        print("DATABASE %s LOADED" % file_path)

    def _save_database(self, file_path):
        with open(file_path, "wb") as o:
            pickle.dump((self.workspace.instance.project, self.workspace.instance.cfg, self.workspace.instance.cfb), o)
        self.workspace.instance.database_path = file_path
        print("DATABASE %s SAVED" % file_path)

    def _recalculate_view_sizes(self, old_size):
        adjustable_dockable_views = [dock for dock in self.workspace.view_manager.docks
                                     if dock.widget().default_docking_position in ('left', 'bottom', )]

        if not adjustable_dockable_views:
            return

        for dock in adjustable_dockable_views:
            widget = dock.widget()

            if old_size.width() < 0:
                dock.old_size = widget.sizeHint()
                continue

            if old_size != self.size():
                # calculate the width ratio

                if widget.default_docking_position == 'left':
                    # we want to adjust the width
                    ratio = widget.old_width * 1.0 / old_size.width()
                    new_width = int(self.width() * ratio)
                    widget.width_hint = new_width
                    widget.updateGeometry()
                elif widget.default_docking_position == 'bottom':
                    # we want to adjust the height
                    ratio = widget.old_height * 1.0 / old_size.height()
                    new_height = int(self.height() * ratio)
                    widget.height_hint = new_height
                    widget.updateGeometry()

                dock.old_size = widget.size()

    def _resize_dock_widget(self, dock_widget, new_width, new_height):

        original_size = dock_widget.size()
        original_min = dock_widget.minimumSize()
        original_max = dock_widget.maximumSize()

        dock_widget.resize(new_width, new_height)

        if new_width != original_size.width():
            if original_size.width() > new_width:
                dock_widget.setMaximumWidth(new_width)
            else:
                dock_widget.setMinimumWidth(new_width)

        if new_height != original_size.height():
            if original_size.height() > new_height:
                dock_widget.setMaximumHeight(new_height)
            else:
                dock_widget.setMinimumHeight(new_height)

        dock_widget.original_min = original_min
        dock_widget.original_max = original_max

        QTimer.singleShot(1, dock_widget.restore_original_size)<|MERGE_RESOLUTION|>--- conflicted
+++ resolved
@@ -4,6 +4,7 @@
 from PySide2.QtWidgets import QMainWindow, QTabWidget, QFileDialog, QProgressBar, QMessageBox
 from PySide2.QtGui import QResizeEvent, QIcon, QDesktopServices
 from PySide2.QtCore import Qt, QSize, QEvent, QTimer, QUrl
+from angr_plugins import ChessPlugin
 
 import angr
 import cle
@@ -342,13 +343,7 @@
     def _set_proj(self, proj, cfg_args=None):
         if cfg_args is None:
             cfg_args = {}
-<<<<<<< HEAD
-
-        proj = angr.Project(file_path, load_options=load_options)
         self.workspace.instance.project = proj
-=======
-        self.workspace.instance.set_project(proj)
->>>>>>> 79a20050
         self.workspace.instance.initialize(cfg_args=cfg_args)
 
     def _load_database(self, file_path):
