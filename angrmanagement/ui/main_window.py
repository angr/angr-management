import os
import logging
import sys
from typing import Optional

from PySide2.QtWidgets import QMainWindow, QTabWidget, QFileDialog, QProgressBar
from PySide2.QtWidgets import QMessageBox, QSplitter, QShortcut
from PySide2.QtGui import QResizeEvent, QIcon, QDesktopServices, QKeySequence
from PySide2.QtCore import Qt, QSize, QEvent, QTimer, QUrl

import angr
import angr.flirt
try:
    from angr.angrdb import AngrDB
except ImportError:
    AngrDB = None  # type: Optional[type]


try:
    import archr
    import keystone
except ImportError:
    archr = None
    keystone = None

from ..logic import GlobalInfo
from ..data.instance import Instance
from ..data.jobs.loading import LoadTargetJob, LoadBinaryJob
from ..data.jobs import DependencyAnalysisJob
from .menus.file_menu import FileMenu
from .menus.analyze_menu import AnalyzeMenu
from .menus.help_menu import HelpMenu
from .menus.view_menu import ViewMenu
from .menus.plugin_menu import PluginMenu
from ..config import IMG_LOCATION
from .workspace import Workspace
from .dialogs.load_plugins import LoadPlugins
from .dialogs.load_docker_prompt import LoadDockerPrompt, LoadDockerPromptError
from .dialogs.new_state import NewState
from .dialogs.about import LoadAboutDialog
from .dialogs.preferences import Preferences
from .toolbars import StatesToolbar, AnalysisToolbar, FileToolbar
from ..utils.io import isurl, download_url
from ..utils.env import app_root
from ..errors import InvalidURLError, UnexpectedStatusCodeError
from ..config import Conf

_l = logging.getLogger(name=__name__)


class MainWindow(QMainWindow):
    """
    The main window of angr management.
    """
    def __init__(self, parent=None, show=True):
        super().__init__(parent)

        icon_location = os.path.join(IMG_LOCATION, 'angr.png')
        self.setWindowIcon(QIcon(icon_location))

        GlobalInfo.main_window = self

        # initialization
        self.setMinimumSize(QSize(400, 400))
        self.setDockNestingEnabled(True)

        self.workspace: Workspace = None
        self.central_widget = None
        self.central_widget2 = None

        self._file_toolbar = None  # type: FileToolbar
        self._states_toolbar = None  # type: StatesToolbar
        self._analysis_toolbar = None  # type: AnalysisToolbar
        self._progressbar = None  # type: QProgressBar
        self._load_binary_dialog = None

        self._status = ""
        self._progress = None

        self.defaultWindowFlags = None

        # menus
        self._file_menu = None
        self._analyze_menu = None
        self._view_menu = None
        self._help_menu = None
        self._plugin_menu = None

        self._init_toolbars()
        self._init_statusbar()
        self._init_workspace()
        self._init_menus()
        self._init_plugins()
        self._init_shortcuts()
        self._init_flirt_signatures()

        # I'm ready to show off!
        if show:
            self.showMaximized()
            self.windowHandle().screenChanged.connect(self.on_screen_changed)
            self.show()

        self.status = "Ready."

    def sizeHint(self, *args, **kwargs):  # pylint: disable=unused-argument,no-self-use
        return QSize(1200, 800)

    #
    # Properties
    #

    @property
    def caption(self):
        return self.getWindowTitle()

    @caption.setter
    def caption(self, v):
        self.setWindowTitle(v)

    @property
    def status(self):
        return self._status

    @status.setter
    def status(self, v):
        self._status = v
        self.statusBar().showMessage(v)

    @property
    def progress(self):
        return self._progress

    @progress.setter
    def progress(self, v):
        self._progress = v
        self._progressbar.show()
        self._progressbar.setValue(v)

    #
    # Dialogs
    #

    def _open_mainfile_dialog(self):
        # pylint: disable=assigning-non-slot
        # https://github.com/PyCQA/pylint/issues/3793
        file_path, _ = QFileDialog.getOpenFileName(self, "Open a binary", Conf.last_used_directory,
                                                   "All executables (*);;"
                                                   "Windows PE files (*.exe);;"
                                                   "Core Dumps (*.core);;"
                                                   "angr database (*.adb)",
                                                   )
        Conf.last_used_directory = os.path.dirname(file_path)
        return file_path

    def _pick_image_dialog(self):
        try:
            prompt = LoadDockerPrompt()
        except LoadDockerPromptError:
            return None
        if prompt.exec_() == 0:
            return None  # User canceled
        return prompt.textValue()

    def open_load_plugins_dialog(self):
        dlg = LoadPlugins(self.workspace.plugins)
        dlg.setModal(True)
        dlg.exec_()

    def open_newstate_dialog(self):
        if self.workspace.instance.project.am_none:
            QMessageBox.critical(self,
                                 "Cannot create new states",
                                 "Please open a binary to analyze first.")
            return
        new_state_dialog = NewState(self.workspace.instance, parent=self)
        new_state_dialog.exec_()

    def open_doc_link(self):
        QDesktopServices.openUrl(QUrl("https://docs.angr.io/", QUrl.TolerantMode))

    def open_about_dialog(self):
        dlg = LoadAboutDialog()
        dlg.exec_()

    #
    # Widgets
    #

    def _init_statusbar(self):

        self._progressbar = QProgressBar()

        self._progressbar.setMinimum(0)
        self._progressbar.setMaximum(100)
        self._progressbar.hide()

        self.statusBar().addPermanentWidget(self._progressbar)

    def _init_toolbars(self):

        self._file_toolbar = FileToolbar(self)
        self._states_toolbar = StatesToolbar(self)
        self._analysis_toolbar = AnalysisToolbar(self)

        self.addToolBar(Qt.TopToolBarArea, self._file_toolbar.qtoolbar())
        self.addToolBar(Qt.TopToolBarArea, self._states_toolbar.qtoolbar())
        self.addToolBar(Qt.TopToolBarArea, self._analysis_toolbar.qtoolbar())

    #
    # Menus
    #

    def _init_menus(self):
        self._file_menu = FileMenu(self)
        self._analyze_menu = AnalyzeMenu(self)
        self._view_menu = ViewMenu(self)
        self._help_menu = HelpMenu(self)
        self._plugin_menu = PluginMenu(self)

        # TODO: Eventually fix menu bars to have native support on MacOS
        # if on a Mac, don't use the native menu bar (bug mitigation from QT)
        if sys.platform == 'darwin':
            self.menuBar().setNativeMenuBar(False)

        self.menuBar().addMenu(self._file_menu.qmenu())
        self.menuBar().addMenu(self._view_menu.qmenu())
        self.menuBar().addMenu(self._analyze_menu.qmenu())
        self.menuBar().addMenu(self._plugin_menu.qmenu())
        self.menuBar().addMenu(self._help_menu.qmenu())

    #
    # Workspace
    #

    def _init_workspace(self):
        """
        Initialize workspace

        :return:    None
        """

        self.central_widget_main = QSplitter(Qt.Horizontal)
        self.setCentralWidget(self.central_widget_main)
        self.central_widget = QMainWindow()
        self.central_widget2 = QMainWindow()
        self.central_widget_main.addWidget(self.central_widget)
        self.central_widget_main.addWidget(self.central_widget2)
        wk = Workspace(self, Instance())
        self.workspace = wk
        self.workspace.view_manager.tabify_center_views()
        self.central_widget.setTabPosition(Qt.RightDockWidgetArea, QTabWidget.North)
        self.central_widget2.setTabPosition(Qt.LeftDockWidgetArea, QTabWidget.North)

        def set_caption(**kwargs):  # pylint: disable=unused-argument
            if self.workspace.instance.project.am_none:
                self.caption = ''
            elif self.workspace.instance.project.filename is None:
                self.caption = "Loaded from stream"
            else:
                self.caption = os.path.basename(self.workspace.instance.project.filename)
        self.workspace.instance.project.am_subscribe(set_caption)

    #
    # Shortcuts
    #

    def interrupt_current_job(self):
        self.workspace.instance.interrupt_current_job()

    def _init_shortcuts(self):
        """
        Initialize shortcuts

        :return:    None
        """

        center_dockable_views = self.workspace.view_manager.get_center_views()
        for i in range(1, len(center_dockable_views)+1):
            QShortcut(QKeySequence('Ctrl+'+str(i)), self, center_dockable_views[i-1].raise_)

        QShortcut(QKeySequence("Ctrl+I"), self, self.interrupt_current_job)

        # Raise the DisassemblyView after everything has initialized
        center_dockable_views[0].raise_()

    #
    # Plugins
    #

    def _init_plugins(self):
        self.workspace.plugins.discover_and_initialize_plugins()

    #
    # FLIRT Signatures
    #

    def _init_flirt_signatures(self):
        if Conf.flirt_signatures_root:
            # if it's a relative path, it's relative to the angr-management package
            if os.path.isabs(Conf.flirt_signatures_root):
                flirt_signatures_root = Conf.flirt_signatures_root
            else:
                flirt_signatures_root = os.path.join(app_root(), Conf.flirt_signatures_root)
            angr.flirt.load_signatures(flirt_signatures_root)

    #
    # Event
    #

    def resizeEvent(self, event: QResizeEvent):
        """

        :param event:
        :return:
        """

        self._recalculate_view_sizes(event.oldSize())

    def closeEvent(self, event):

        # Ask if the user wants to save things
        if self.workspace.instance is not None and not self.workspace.instance.project.am_none:
            msgbox = QMessageBox()
            msgbox.setWindowTitle("Save database")
            msgbox.setText("angr management is about to exit. Do you want to save the database?")
            msgbox.setIcon(QMessageBox.Question)
            msgbox.setWindowIcon(self.windowIcon())
            msgbox.setStandardButtons(QMessageBox.Yes | QMessageBox.No | QMessageBox.Cancel)
            msgbox.setDefaultButton(QMessageBox.Yes)
            r = msgbox.exec_()

            if r == QMessageBox.Cancel:
                event.ignore()
                return
            elif r == QMessageBox.Yes:
                save_r = self.save_database()
                if not save_r:
                    # failed to save the database
                    event.ignore()
                    return

        for plugin in list(self.workspace.plugins.active_plugins):
            self.workspace.plugins.deactivate_plugin(plugin)
        event.accept()

    def event(self, event):

        if event.type() == QEvent.User:
            # our event callback

            try:
                event.result = event.execute()
            except Exception as ex:  # pylint:disable=broad-except
                event.exception = ex
            event.event.set()

            return True

        return super().event(event)

    def on_screen_changed(self, screen):
        """
        When changing from one screen to another, ask disassembly views to refresh in case the DPI is changed.
        """
        self.workspace.current_screen.am_obj = screen
        self.workspace.current_screen.am_event()

    #
    # Actions
    #

    def reload(self):
        self.workspace.reload()

    def open_file_button(self):
        file_path = self._open_mainfile_dialog()
        if not file_path:
            return
        self.load_file(file_path)

    def open_docker_button(self):
        required = {
            'archr: git clone https://github.com/angr/archr && cd archr && pip install -e .':archr,
            'keystone: pip install --no-binary keystone-engine keystone-engine':keystone
            }
        is_missing = [ key for key, value in required.items() if value is None ]
        if len(is_missing) > 0:
            req_msg = 'You need to install the following:\n\n\t' + '\n\t'.join(is_missing)
            req_msg += '\n\nInstall them to enable this functionality.'
            req_msg += '\nRelaunch angr-management after install.'
            QMessageBox(self).critical(None, 'Dependency error', req_msg)
            return

        img_name = self._pick_image_dialog()
        if img_name is None:
            return
        target = archr.targets.DockerImageTarget(img_name, target_path=None)
        self.workspace.instance.add_job(LoadTargetJob(target))
        self.workspace.instance.img_name = img_name

    def load_file(self, file_path):

        if not isurl(file_path):
            # file
            if os.path.isfile(file_path):
                self.workspace.instance.binary_path = file_path
                self.workspace.instance.original_binary_path = file_path
                if file_path.endswith(".adb"):
                    self._load_database(file_path)
                else:
                    self.workspace.instance.add_job(LoadBinaryJob(file_path))
            else:
                QMessageBox.critical(self,
                                     "File not found",
                                     "angr management cannot open file %s. "
                                     "Please make sure that the file exists." % file_path)
        else:
            # url
            r = QMessageBox.question(self,
                                     "Downloading a file",
                                     "Do you want to download a file from %s and open it in angr management?" %
                                     file_path,
                                     defaultButton=QMessageBox.Yes)
            if r == QMessageBox.Yes:
                try:
                    target_path = download_url(file_path, parent=self, to_file=True, file_path=None)
                except InvalidURLError:
                    QMessageBox.critical(self,
                                         "Downloading failed",
                                         "angr management failed to download the file. The URL is invalid.")
                    return
                except UnexpectedStatusCodeError as ex:
                    QMessageBox.critical(self,
                                         "Downloading failed",
                                         "angr management failed to retrieve the header of the file. "
                                         "The HTTP request returned an unexpected status code %d." % ex.status_code)
                    return

                if target_path:
                    # open the file - now it's a local file
                    self.workspace.instance.binary_path = target_path
                    self.workspace.instance.original_binary_path = file_path
                    self.load_file(target_path)

    def load_database(self):
        # Open File window
        file_path, _ = QFileDialog.getOpenFileName(
            self, "Load angr database", ".",
            "angr databases (*.adb)",
        )

        if not file_path:
            return

        self._load_database(file_path)

    def save_database(self):
        if self.workspace.instance is None or self.workspace.instance.project.am_none:
            return True

        if self.workspace.instance.database_path is None:
            return self.save_database_as()
        else:
            return self._save_database(self.workspace.instance.database_path)

    def save_database_as(self):

        if self.workspace.instance is None or self.workspace.instance.project.am_none:
            return False

        default_database_path = self.workspace.instance.database_path
        if default_database_path is None:
            default_database_path = os.path.normpath(self.workspace.instance.project.filename) + ".adb"

        # Open File window
        file_path, _ = QFileDialog.getSaveFileName(
            self, "Save angr database", default_database_path,
            "angr databases (*.adb)",
        )

        if not file_path:
            return False

        if not file_path.endswith(".adb"):
            file_path = file_path + ".adb"

        return self._save_database(file_path)

    def preferences(self):

        # Open Preferences dialog
        pref = Preferences(self.workspace, parent=self)
        pref.exec_()

    def quit(self):
        self.close()

    def run_variable_recovery(self):
<<<<<<< HEAD
        if len(self.view_manager.views_by_category['disassembly']) == 1:
            self.workspace.view_manager.first_view_in_category('disassembly').variable_recovery_flavor = 'accurate'
        else:
            self.workspace.view_manager.current_view_in_category('disassembly').variable_recovery_flavor = 'accurate'

    def run_induction_variable_analysis(self):
        if len(self.view_manager.views_by_category['disassembly']) == 1:
            self.workspace.view_manager.first_view_in_category('disassembly').run_induction_variable_analysis()
        else:
            self.workspace.view_manager.current_view_in_category('disassembly').run_induction_variable_analysis()
=======
        self.workspace._get_or_create_disassembly_view().variable_recovery_flavor = 'accurate'

    def run_induction_variable_analysis(self):
        self.workspace._get_or_create_disassembly_view().run_induction_variable_analysis()
>>>>>>> bbb6b78d

    def run_dependency_analysis(self, func_addr: Optional[int]=None, func_arg_idx: Optional[int]=None):
        if self.workspace is None or self.workspace.instance is None:
            return
        dep_analysis_job = DependencyAnalysisJob(func_addr=func_addr, func_arg_idx=func_arg_idx)
        self.workspace.instance.add_job(dep_analysis_job)

    def decompile_current_function(self):
        if self.workspace is not None:
            self.workspace.decompile_current_function()

    def view_proximity_for_current_function(self):
        if self.workspace is not None:
            self.workspace.view_proximity_for_current_function()

    def interact(self):
        self.workspace.interact_program(self.workspace.instance.img_name)

    #
    # Other public methods
    #

    def progress_done(self):
        self._progress = None
        self._progressbar.hide()

    def bring_to_front(self):
        self.setWindowState((self.windowState() & ~Qt.WindowMinimized) | Qt.WindowActive)
        self.activateWindow()
        self.raise_()

    #
    # Private methods
    #

    def _load_database(self, file_path):

        if AngrDB is None:
            QMessageBox.critical(None, 'Error',
                                 'AngrDB is not enabled. Maybe you do not have SQLAlchemy installed?')
            return

        angrdb = AngrDB()
        try:
            proj = angrdb.load(file_path)
        except angr.errors.AngrIncompatibleDBError as ex:
            QMessageBox.critical(None, 'Error',
                                 "Failed to load the angr database because of compatibility issues.\n"
                                 "Details: %s" % str(ex))
            return
        except angr.errors.AngrDBError as ex:
            QMessageBox.critical(None, 'Error',
                                 'Failed to load the angr database.\n'
                                 'Details: %s' % str(ex))
            _l.critical("Failed to load the angr database.", exc_info=True)
            return

        cfg = proj.kb.cfgs['CFGFast']
        cfb = proj.analyses.CFB()  # it will load functions from kb

        self.workspace.instance.database_path = file_path

        self.workspace.instance._reset_containers()
        self.workspace.instance.project = proj
        self.workspace.instance.cfg = cfg
        self.workspace.instance.cfb = cfb
        self.workspace.instance.project.am_event(initialized=True)

        # trigger callbacks
        self.workspace.reload()
        self.workspace.on_cfg_generated()

    def _save_database(self, file_path):
        if self.workspace.instance is None or self.workspace.instance.project.am_none:
            return False

        if AngrDB is None:
            QMessageBox.critical(None, 'Error',
                                 'AngrDB is not enabled. Maybe you do not have SQLAlchemy installed?')
            return False

        self.workspace.plugins.handle_project_save(file_path)

        angrdb = AngrDB(project=self.workspace.instance.project)
        angrdb.dump(file_path)

        self.workspace.instance.database_path = file_path
        return True

    def _recalculate_view_sizes(self, old_size):
        adjustable_dockable_views = [dock for dock in self.workspace.view_manager.docks
                                     if dock.widget().default_docking_position in ('left', 'bottom', )]

        if not adjustable_dockable_views:
            return

        for dock in adjustable_dockable_views:
            widget = dock.widget()

            if old_size.width() < 0:
                dock.old_size = widget.sizeHint()
                continue

            if old_size != self.size():
                # calculate the width ratio

                if widget.default_docking_position == 'left':
                    # we want to adjust the width
                    ratio = widget.old_width * 1.0 / old_size.width()
                    new_width = int(self.width() * ratio)
                    widget.width_hint = new_width
                    widget.updateGeometry()
                elif widget.default_docking_position == 'bottom':
                    # we want to adjust the height
                    ratio = widget.old_height * 1.0 / old_size.height()
                    new_height = int(self.height() * ratio)
                    widget.height_hint = new_height
                    widget.updateGeometry()

                dock.old_size = widget.size()

    def _resize_dock_widget(self, dock_widget, new_width, new_height):

        original_size = dock_widget.size()
        original_min = dock_widget.minimumSize()
        original_max = dock_widget.maximumSize()

        dock_widget.resize(new_width, new_height)

        if new_width != original_size.width():
            if original_size.width() > new_width:
                dock_widget.setMaximumWidth(new_width)
            else:
                dock_widget.setMinimumWidth(new_width)

        if new_height != original_size.height():
            if original_size.height() > new_height:
                dock_widget.setMaximumHeight(new_height)
            else:
                dock_widget.setMinimumHeight(new_height)

        dock_widget.original_min = original_min
        dock_widget.original_max = original_max

        QTimer.singleShot(1, dock_widget.restore_original_size)<|MERGE_RESOLUTION|>--- conflicted
+++ resolved
@@ -496,23 +496,10 @@
         self.close()
 
     def run_variable_recovery(self):
-<<<<<<< HEAD
-        if len(self.view_manager.views_by_category['disassembly']) == 1:
-            self.workspace.view_manager.first_view_in_category('disassembly').variable_recovery_flavor = 'accurate'
-        else:
-            self.workspace.view_manager.current_view_in_category('disassembly').variable_recovery_flavor = 'accurate'
-
-    def run_induction_variable_analysis(self):
-        if len(self.view_manager.views_by_category['disassembly']) == 1:
-            self.workspace.view_manager.first_view_in_category('disassembly').run_induction_variable_analysis()
-        else:
-            self.workspace.view_manager.current_view_in_category('disassembly').run_induction_variable_analysis()
-=======
         self.workspace._get_or_create_disassembly_view().variable_recovery_flavor = 'accurate'
 
     def run_induction_variable_analysis(self):
         self.workspace._get_or_create_disassembly_view().run_induction_variable_analysis()
->>>>>>> bbb6b78d
 
     def run_dependency_analysis(self, func_addr: Optional[int]=None, func_arg_idx: Optional[int]=None):
         if self.workspace is None or self.workspace.instance is None:
