--- conflicted
+++ resolved
@@ -7,15 +7,12 @@
 from ...data.jobs import SimgrStepJob, SimgrExploreJob
 from ...data.instance import Instance
 from ..widgets.qsimulation_manager_viewer import QSimulationManagerViewer
-<<<<<<< HEAD
 from ...logic.threads import gui_thread_schedule
-=======
 
 if TYPE_CHECKING:
     from angr import SimState
     from typing import List
 
->>>>>>> be8b3b27
 
 class QSimulationManagers(QFrame):
     def __init__(self, instance: Instance, simgr, state, parent=None):
