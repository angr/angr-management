<<<<<<< HEAD
from typing import List, TYPE_CHECKING, Dict

=======
from typing import TYPE_CHECKING
>>>>>>> e3300739
from PySide2.QtGui import QColor, QPainterPath, QBrush, QCursor
from PySide2.QtCore import QMarginsF
from PySide2.QtWidgets import QGraphicsItem, QGraphicsSimpleTextItem, QGraphicsSceneMouseEvent, QMenu, QInputDialog, QLineEdit

from .qsimulation_managers import QSimulationManagers
from ...config import Conf

if TYPE_CHECKING:
    from ..views.symexec_view import SymexecView
    from ..views.disassembly_view import DisassemblyView


class QInstructionAnnotation(QGraphicsSimpleTextItem):
    """
    Abstract Instruction Annotation Class.
    It must have address prop to show at the right place.
    """

    background_color = None
    foreground_color = None
    addr = None

    @property
    def disasm_view(self) -> 'DisassemblyView':
        return self.parentItem().disasm_view

    @property
    def symexec_view(self) -> 'SymexecView':
        return self.parentItem().disasm_view.workspace.view_manager.first_view_in_category("symexec")

    def __init__(self, addr, *args, **kwargs):
        super().__init__(*args, **kwargs)
        self.addr = addr
        self.setBrush(QBrush(self.foreground_color))
        self.setFont(Conf.disasm_font)

    def paint(self, painter, *args, **kwargs):
        margin = QMarginsF(3, 0, 3, 0)
        box = self.boundingRect().marginsAdded(margin)
        path = QPainterPath()
        path.addRoundedRect(box, 3, 3)
        painter.fillPath(path, self.background_color)
        super().paint(painter, *args, **kwargs)


class QStatsAnnotation(QInstructionAnnotation):
    """
    Abstract Stats Annotation Class.
    """

    def __init__(self, addr,  *args, **kwargs):
        super().__init__(addr, *args, **kwargs)
        self.setAcceptHoverEvents(True)
        self.hovered = False

    def mousePressEvent(self, event):
        pass

    def hoverEnterEvent(self, event): #pylint: disable=unused-argument
        self.hovered = True
        if self.disasm_view:
            self.disasm_view.redraw_current_graph()

    def hoverLeaveEvent(self, event): #pylint: disable=unused-argument
        self.hovered = False
        if self.disasm_view:
            self.disasm_view.redraw_current_graph()

    def paint(self, painter, *args, **kwargs):
        if self.hovered:
            margin = QMarginsF(7, 5, 7, 5)
        else:
            margin = QMarginsF(3, 0, 3, 0)
        box = self.boundingRect().marginsAdded(margin)
        path = QPainterPath()
        path.addRoundedRect(box, 5, 5)
        painter.fillPath(path, self.background_color)
        super().paint(painter, *args, **kwargs)


class QActiveCount(QStatsAnnotation):
    """
    Indicating how much active states are in these address.
    We can select/move the set of states.
    Used by execution_statistics_viewer plugin.
    """
    background_color = QColor(0, 255, 0, 30)
    foreground_color = QColor(0, 60, 0)

    def __init__(self, addr, states):
        super().__init__(addr, str(len(states)))
        self.states = states

    def mouseReleaseEvent(self, event: QGraphicsSceneMouseEvent) -> None:  #pylint: disable=unused-argument
        menu = QMenu()

        def _select_states():
            if self.disasm_view:
                self.disasm_view.redraw_current_graph()
            
            symexec_view = self.symexec_view
            if symexec_view:
                symexec_view.select_states(self.states)
                symexec_view.workspace.raise_view(symexec_view)

        def _move_states():
<<<<<<< HEAD
            disasm_view = self.disasm_view
            symexec_view = self.symexec_view
            if disasm_view is None or symexec_view is None:
                return
            to_stash, ok = QInputDialog.getText(disasm_view, "Move to?", "Target Stash Name:", QLineEdit.Normal)
            if ok:
                symexec_view.current_simgr.move("active", to_stash, lambda s: s in self.states)
                disasm_view.refresh()
=======
            to_stash, ok = QInputDialog.getText(self.disasm_view, "Move to?", "Target Stash Name:", QLineEdit.Normal)
            if ok:
                self.symexec_view.current_simgr.move("active", to_stash, lambda s: s in self.states)
                self.disasm_view.refresh()
                self.symexec_view._simgrs._simgr_viewer.refresh()
>>>>>>> e3300739

        menu.addAction("Select", _select_states)
        menu.addAction("Move To", _move_states)
        menu.exec_(QCursor.pos())


class QPassthroughCount(QStatsAnnotation):
    """
    Indicating how much states passthrough address.
    Used by execution_statistics_viewer plugin.
    """
    background_color = QColor(255, 0, 0, 30)
    foreground_color = QColor(60, 0, 0)

    def __init__(self, addr, count):
        super().__init__(addr, str(count))

    # def mousePressEvent(self, event):
    #     self.symexec_view.select_states_that_passed_through(self.addr)
    #     self.disasm_view.workspace.raise_view(self.symexec_view)


class QHookAnnotation(QInstructionAnnotation):
    """
    An instruction annotation for an angr project hook.
    It is added to the annotation list by fetch_qblock_annotations and
    displays an indicator next to hooked blocks.
    """
    background_color = QColor(230, 230, 230)
    foreground_color = QColor(50, 50, 50)

<<<<<<< HEAD
    def __init__(self, addr, *args, **kwargs):
=======
    def __init__(self, disasm_view: 'DisassemblyView', addr, *args, **kwargs):
>>>>>>> e3300739
        super().__init__(addr, "hook", *args, **kwargs)

    def contextMenuEvent(self, event): #pylint: disable=unused-argument
        menu = QMenu()
        menu.addAction("Delete", self.delete)
        menu.exec_(QCursor.pos())

    def delete(self):
        self.disasm_view.workspace.instance.delete_hook(self.addr)
        self.disasm_view.refresh()


class QExploreAnnotation(QInstructionAnnotation):
    """
    Abstract Class for find and avoid
    """

    background_color = None
    foreground_color = QColor(230, 230, 230)
    text = None

    def __init__(self, addr, qsimgrs: QSimulationManagers, *args, **kwargs):
        super().__init__(addr, self.text, *args, **kwargs)
        self.qsimgrs = qsimgrs

    def contextMenuEvent(self, event): #pylint: disable=unused-argument
        menu = QMenu()
        menu.addAction("Delete", self.delete)
        menu.exec_(QCursor.pos())

    def delete(self):
        raise NotImplementedError


class QFindAddrAnnotation(QExploreAnnotation):
    """
    An instruction annotation for explore find address.
    It is added to the annotation list by fetch_qblock_annotations
    """
    background_color = QColor(200, 230, 100)
    foreground_color = QColor(30, 80, 30)
    text = "find"

    def delete(self):
        self.qsimgrs.remove_find_address(self.addr)
        self.disasm_view.refresh()


class QAvoidAddrAnnotation(QExploreAnnotation):
    """
    An instruction annotation for explore avoid address.
    It is added to the annotation list by fetch_qblock_annotations
    """
    background_color = QColor(230, 200, 100)
    foreground_color = QColor(80, 30, 30)
    text = "avoid"

    def delete(self):
        self.qsimgrs.remove_avoid_address(self.addr)
        self.disasm_view.refresh()


class QBlockAnnotations(QGraphicsItem):
    """
    Container for all instruction annotations in a QBlock
<<<<<<< HEAD
    Used in `fetch_qblock_annotations`.
=======
>>>>>>> e3300739
    """

    PADDING = 10
    disasm_view = None # type: DisassemblyView
    
    def __init__(self, addr_to_annotations: Dict[int, List[QInstructionAnnotation]], *, parent, disasm_view):
        super().__init__(parent=parent)
        self.addr_to_annotations = addr_to_annotations
        self.disasm_view = disasm_view
        max_width = 0
        for _addr, annotations in self.addr_to_annotations.items():
            width = sum(a.boundingRect().width() + self.PADDING for a in annotations)
            max_width = max(max_width, width)
            for annotation in annotations:
                annotation.setParentItem(self)
        self.width = max_width
        self._init_widgets()

    def get(self, addr):
        return self.addr_to_annotations.get(addr)

    def paint(self, painter, *args, **kwargs):
        pass

    def boundingRect(self):
        return self.childrenBoundingRect()

    def _init_widgets(self):
        # Set the x positions of all the annotations. The y positions will be set later while laying out the
        # instructions
        for _addr, annotations in self.addr_to_annotations.items():
            x = self.width
            for annotation in annotations:
                annotation.setX(x - annotation.boundingRect().width())
                x -= annotation.boundingRect().width() + self.PADDING<|MERGE_RESOLUTION|>--- conflicted
+++ resolved
@@ -1,9 +1,4 @@
-<<<<<<< HEAD
 from typing import List, TYPE_CHECKING, Dict
-
-=======
-from typing import TYPE_CHECKING
->>>>>>> e3300739
 from PySide2.QtGui import QColor, QPainterPath, QBrush, QCursor
 from PySide2.QtCore import QMarginsF
 from PySide2.QtWidgets import QGraphicsItem, QGraphicsSimpleTextItem, QGraphicsSceneMouseEvent, QMenu, QInputDialog, QLineEdit
@@ -110,7 +105,6 @@
                 symexec_view.workspace.raise_view(symexec_view)
 
         def _move_states():
-<<<<<<< HEAD
             disasm_view = self.disasm_view
             symexec_view = self.symexec_view
             if disasm_view is None or symexec_view is None:
@@ -118,14 +112,8 @@
             to_stash, ok = QInputDialog.getText(disasm_view, "Move to?", "Target Stash Name:", QLineEdit.Normal)
             if ok:
                 symexec_view.current_simgr.move("active", to_stash, lambda s: s in self.states)
+                symexec_view._simgrs._simgr_viewer.refresh()
                 disasm_view.refresh()
-=======
-            to_stash, ok = QInputDialog.getText(self.disasm_view, "Move to?", "Target Stash Name:", QLineEdit.Normal)
-            if ok:
-                self.symexec_view.current_simgr.move("active", to_stash, lambda s: s in self.states)
-                self.disasm_view.refresh()
-                self.symexec_view._simgrs._simgr_viewer.refresh()
->>>>>>> e3300739
 
         menu.addAction("Select", _select_states)
         menu.addAction("Move To", _move_states)
@@ -157,11 +145,7 @@
     background_color = QColor(230, 230, 230)
     foreground_color = QColor(50, 50, 50)
 
-<<<<<<< HEAD
     def __init__(self, addr, *args, **kwargs):
-=======
-    def __init__(self, disasm_view: 'DisassemblyView', addr, *args, **kwargs):
->>>>>>> e3300739
         super().__init__(addr, "hook", *args, **kwargs)
 
     def contextMenuEvent(self, event): #pylint: disable=unused-argument
@@ -227,10 +211,7 @@
 class QBlockAnnotations(QGraphicsItem):
     """
     Container for all instruction annotations in a QBlock
-<<<<<<< HEAD
     Used in `fetch_qblock_annotations`.
-=======
->>>>>>> e3300739
     """
 
     PADDING = 10
