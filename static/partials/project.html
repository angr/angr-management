--- conflicted
+++ resolved
@@ -20,18 +20,14 @@
     <li role="presentation" ng-repeat="(name, func) in newTabs"><a role="menuitem" ng-click="func()">{{name}}</a></li>
 </ul>
 
-<<<<<<< HEAD
 <div style="height: calc(100% - 90px)" ng-repeat="tab in tabs" ng-show="activeTab == $index">
   <workspace
      tiles="tab"
+     uictx="uictx"
      ng-style="tabSpaceStyle">
   </workspace>
   <!--
   <viewlayout ng-show="activeTab == $index" view="tab" instance="instance" ng-style="tabSpaceStyle"></viewlayout>
   -->
-=======
-<div ng-repeat="tab in tabs">
-  <viewlayout ng-show="activeTab == $index" view="tab" uictx="uictx" instance="instance" ng-style="tabSpaceStyle"></viewlayout>
->>>>>>> 54bfa47e
 </div>
 <context-menu-endpoint></context-menu-endpoint>