<div style="position: absolute; left: 20px; top: 20px;">
    <div style="display: inline-block; background-color: grey; border-radius: 5px; width: 50px; height: 50px; font-size: 40px; text-align: center; margin: 10px;" ng-click="zoom(true)">+</div><br>
    <div style="display: inline-block; background-color: grey; border-radius: 5px; width: 50px; height: 50px; font-size: 40px; text-align: center; margin: 10px;" ng-click="zoom(false)">-</div>
</div>

<div ng-switch on="nodeType">
    <div ng-switch-when="simRun">
    <div id="graphRoot" style="position: relative; z-index: 0;">
    <div class="graph-node" id="{{ node }}"
         ng-repeat="node in nodes">
<<<<<<< HEAD
      <bblock block="node"></bblock>
=======
      <bblock block="node" view="view" uictx="uictx"></div>
>>>>>>> 54bfa47e
    </div></div></div>

    <div ng-switch-when="function">
    <div id="graphRoot" style="position: relative; z-index: 0;">
    <div class="graph-node" id="{{ id }}"
         ng-repeat="(id, node) in nodes">
         <funcnode node="node"></funcnode>
    </div></div></div>
</div><|MERGE_RESOLUTION|>--- conflicted
+++ resolved
@@ -8,11 +8,7 @@
     <div id="graphRoot" style="position: relative; z-index: 0;">
     <div class="graph-node" id="{{ node }}"
          ng-repeat="node in nodes">
-<<<<<<< HEAD
-      <bblock block="node"></bblock>
-=======
-      <bblock block="node" view="view" uictx="uictx"></div>
->>>>>>> 54bfa47e
+      <bblock block="node" uictx="uictx"></bblock>
     </div></div></div>
 
     <div ng-switch-when="function">
