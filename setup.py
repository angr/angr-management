try:
    from setuptools import setup
    from setuptools import find_packages
    packages = find_packages()
except ImportError:
    from distutils.core import setup
    import os
    packages = [x.strip('./').replace('/','.') for x in os.popen('find -name "__init__.py" | xargs -n1 dirname').read().strip().split('\n')]

import platform
if platform.python_implementation() != 'CPython':
    raise Exception("angr-management must be run with CPython. PyPy cannot work right now.")

setup(
    name='angr-management',
    version='8.19.4.5',
    description='GUI for angr',
    url='https://github.com/angr/angr-management',
    packages=packages,
    package_data={
        'angrmanagement': [
            'resources/fonts/*.ttf',
            'resources/images/*',
        ]
    },
    install_requires=[
        'angr==8.19.4.5',
        'websocket-client',
        'qtconsole',
        'ipython',
        'pyzmq',
<<<<<<< HEAD
        'shiboken2<=5.12.0',
        'PySide2<=5.12.0',
        'toml',
        'pyxdg',
=======
        'shiboken2',
        'PySide2',
>>>>>>> 87cd7ea8
    ]
)<|MERGE_RESOLUTION|>--- conflicted
+++ resolved
@@ -29,14 +29,9 @@
         'qtconsole',
         'ipython',
         'pyzmq',
-<<<<<<< HEAD
-        'shiboken2<=5.12.0',
-        'PySide2<=5.12.0',
+        'shiboken2',
+        'PySide2',
         'toml',
         'pyxdg',
-=======
-        'shiboken2',
-        'PySide2',
->>>>>>> 87cd7ea8
     ]
 )