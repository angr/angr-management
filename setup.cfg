[metadata]
name = angr-management
version = attr: angrmanagement.__version__
description = GUI for angr
long_description = file: README.md
long_description_content_type = text/markdown
url = https://github.com/angr/angr-management
license = BSD-2-Clause
license_files = LICENSE
classifiers =
    License :: OSI Approved :: BSD License
    Programming Language :: Python :: 3
    Programming Language :: Python :: 3 :: Only

[options]
packages = find:
install_requires =
    PySide6>=6.4.0.1
    PySide6-QtAds
    QtAwesome
    QtPy~=2.3.0
    angr[angrDB]==9.2.35.dev0
    bidict
    getmac
    ipython
    pyqodeng>=0.0.6
    pyxdg
    qtconsole
    qtterm
<<<<<<< HEAD
    getmac
    QtAwesome
    darkdetect
    pyobjc-framework-Cocoa; platform_system == "Darwin"

python_requires = >= 3.8
=======
    requests[socks]
    tomlkit
    pyobjc-framework-Cocoa;platform_system == "Darwin"
python_requires = >=3.8
>>>>>>> c2d5747a
include_package_data = True

[options.entry_points]
console_scripts =
    angr-management = angrmanagement.__main__:main

[options.extras_require]
bintrace =
    bintrace

[options.package_data]
angrmanagement =
    resources/fonts/*.ttf
    resources/images/*
    resources/themes/**/*<|MERGE_RESOLUTION|>--- conflicted
+++ resolved
@@ -27,19 +27,11 @@
     pyxdg
     qtconsole
     qtterm
-<<<<<<< HEAD
-    getmac
-    QtAwesome
-    darkdetect
-    pyobjc-framework-Cocoa; platform_system == "Darwin"
-
-python_requires = >= 3.8
-=======
     requests[socks]
     tomlkit
+    darkdetect
     pyobjc-framework-Cocoa;platform_system == "Darwin"
 python_requires = >=3.8
->>>>>>> c2d5747a
 include_package_data = True
 
 [options.entry_points]
