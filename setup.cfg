--- conflicted
+++ resolved
@@ -15,11 +15,7 @@
 [options]
 packages = find:
 install_requires =
-<<<<<<< HEAD
-    PySide6-Essentials>=6.6.0
-=======
     PySide6>=6.4.2
->>>>>>> d0696f04
     PySide6-QtAds
     QtAwesome
     QtPy~=2.3.0
